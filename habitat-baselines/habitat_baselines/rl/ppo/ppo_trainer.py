--- conflicted
+++ resolved
@@ -22,10 +22,7 @@
 from habitat.tasks.rearrange.rearrange_sensors import GfxReplayMeasure
 from habitat.tasks.rearrange.utils import write_gfx_replay
 from habitat.utils import profiling_wrapper
-<<<<<<< HEAD
 from habitat.utils.gym_definitions import make_gym_from_config
-=======
->>>>>>> 79ef7157
 from habitat.utils.visualizations.utils import (
     observations_to_image,
     overlay_frame,
@@ -153,29 +150,11 @@
             config,
             workers_ignore_signals=is_slurm_batch_job(),
             enforce_scenes_greater_eq_environments=is_eval,
-<<<<<<< HEAD
             make_env_fn=make_env_fn,
-=======
->>>>>>> 79ef7157
             is_first_rank=(
                 not torch.distributed.is_initialized()
                 or torch.distributed.get_rank() == 0
             ),
-<<<<<<< HEAD
-        )
-        self._env_spec = EnvironmentSpec(
-            observation_space=self.envs.observation_spaces[0],
-            action_space=self.envs.action_spaces[0],
-            orig_action_space=self.envs.orig_action_spaces[0],
-        )
-
-        # The measure keys that should only be logged on rank0,gpu0 and nowhere
-        # else. They will be excluded from all other workers and only reported
-        # from the single worker.
-        self._rank0_env0_keys: Set[str] = set(
-            self.config.habitat.task.rank0_env0_measure_names
-=======
->>>>>>> 79ef7157
         )
         self._env_spec = EnvironmentSpec(
             observation_space=self.envs.observation_spaces[0],
@@ -533,15 +512,9 @@
         )
 
         self._agent.train()
-<<<<<<< HEAD
 
         losses = self._agent.updater.update(self._agent.rollouts)
 
-=======
-
-        losses = self._agent.updater.update(self._agent.rollouts)
-
->>>>>>> 79ef7157
         self._agent.rollouts.after_update()
         self._agent.after_update()
 
