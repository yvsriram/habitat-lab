#!/usr/bin/env python3

# Copyright (c) Meta Platforms, Inc. and its affiliates.
# This source code is licensed under the MIT license found in the
# LICENSE file in the root directory of this source tree.

from typing import Any

import numpy as np
from gym import spaces

import habitat_sim
from habitat.core.registry import registry
from habitat.core.simulator import Sensor, SensorTypes
from habitat.tasks.rearrange.sub_tasks.cat_nav_to_obj_task import (
    CatDynNavRLEnv,
)
from habitat.tasks.rearrange.sub_tasks.nav_to_obj_sensors import (
    NavToObjReward,
    NavToObjSuccess,
    RotDistToGoal,
)


@registry.register_sensor
<<<<<<< HEAD
class CatNavGoalSegmentationSensor(Sensor):
    cls_uuid: str = "cat_nav_goal_segmentation"
    panoptic_uuid: str = "robot_head_panoptic"
=======
class OvmmNavGoalSegmentationSensor(Sensor):
    cls_uuid: str = "ovmm_nav_goal_segmentation"
    panoptic_uuid: str = "robot_head_panoptic"

>>>>>>> 9bc04103
    def __init__(
        self,
        sim,
        config,
        dataset,
        task,
        *args: Any,
        **kwargs: Any,
    ):
        self._config = config
        self._sim = sim
        self._instance_ids_start = self._sim.habitat_config.instance_ids_start
        self._is_nav_to_obj = task.is_nav_to_obj
        self.resolution = (
            sim.agents[0]
            ._sensors[self.panoptic_uuid]
            .specification()
            .resolution
        )
        self._num_channels = 2 if self._is_nav_to_obj else 1
        self._resolution = sim.agents[0]._sensors[self.panoptic_uuid].specification().resolution
        super().__init__(config=config)

    def _get_uuid(self, *args: Any, **kwargs: Any) -> str:
        return self.cls_uuid

    def _get_sensor_type(self, *args: Any, **kwargs: Any):
        return SensorTypes.TENSOR

    def _get_observation_space(self, *args, **kwargs):
        return spaces.Box(
            shape=(
<<<<<<< HEAD
                self._resolution[0],
                self._resolution[1],
=======
                self.resolution[0],
                self.resolution[1],
>>>>>>> 9bc04103
                self._num_channels,
            ),
            low=0,
            high=1,
            dtype=np.int32,
        )

    def _get_obs_channel(self, pan_obs, max_obs_val, goals, goals_type):
        pan_obs = pan_obs.squeeze(axis=-1)
        obs = np.zeros_like(pan_obs)
        for goal in goals:
            if goals_type == "obj":
                obj_id = self._sim.scene_obj_ids[int(goal.object_id)]
            elif goals_type == "rec":
                rom = self._sim.get_rigid_object_manager()
                handle = self._sim.receptacles[
                    goal.object_name
                ].parent_object_handle
                obj_id = rom.get_object_id_by_handle(handle)
            instance_id = obj_id + self._instance_ids_start
            # Skip if object is not in the agent's viewport
            if instance_id >= max_obs_val:
                continue
            obs[pan_obs == instance_id] = 1
        return obs

    def get_observation(
        self, observations, *args, episode, task: CatDynNavRLEnv, **kwargs
    ):
        pan_obs = observations[self.panoptic_uuid]
        max_obs_val = np.max(pan_obs)
        obs = np.zeros(
<<<<<<< HEAD
            (pan_obs.shape[0], pan_obs.shape[1], self._num_channels),
=======
            (self.resolution[0], self.resolution[1], self._num_channels),
>>>>>>> 9bc04103
            dtype=np.int32,
        )
        if self._is_nav_to_obj:
            obs[..., 0] = self._get_obs_channel(
                pan_obs,
                max_obs_val,
                episode.candidate_objects_hard,
                "obj",
            )
            obs[..., 1] = self._get_obs_channel(
                pan_obs,
                max_obs_val,
                episode.candidate_start_receps,
                "rec",
            )
        else:
            obs[..., 0] = self._get_obs_channel(
                pan_obs,
                max_obs_val,
                episode.candidate_goal_receps,
                "rec",
            )

        return obs


@registry.register_sensor
class ReceptacleSegmentationSensor(Sensor):
    cls_uuid: str = "receptacle_segmentation"
    panoptic_uuid: str = "robot_head_panoptic"

    def __init__(
        self,
        sim,
        config,
        *args: Any,
        **kwargs: Any,
    ):
        self._config = config
        self._sim = sim
        self._instance_ids_start = self._sim.habitat_config.instance_ids_start
        self.resolution = (
            sim.agents[0]
            ._sensors[self.panoptic_uuid]
            .specification()
            .resolution
        )
        super().__init__(config=config)

    def _get_uuid(self, *args: Any, **kwargs: Any) -> str:
        return self.cls_uuid

    def _get_sensor_type(self, *args: Any, **kwargs: Any):
        return SensorTypes.SEMANTIC

    def _get_observation_space(self, *args, **kwargs):
        return spaces.Box(
            shape=(
                self.resolution[0],
                self.resolution[1],
                1,
            ),
            low=np.iinfo(np.uint32).min,
            high=np.iinfo(np.uint32).max,
            dtype=np.int32,
        )

    def get_observation(
        self, observations, *args, episode, task: CatDynNavRLEnv, **kwargs
    ):
        obs = np.copy(observations[self.panoptic_uuid])
        obj_id_map = np.zeros(np.max(obs) + 1, dtype=np.int32)
        for obj_id, semantic_id in self._sim.receptacle_semantic_ids.items():
            instance_id = obj_id + self._instance_ids_start
            # Skip if receptacle is not in the agent's viewport
            if instance_id >= obj_id_map.shape[0]:
                continue
            obj_id_map[instance_id] = semantic_id
        obs = obj_id_map[obs]
        return obs


@registry.register_measure
class OvmmRotDistToGoal(RotDistToGoal):
    """
    Computes angle between the agent's heading direction and the direction from agent to object. Selects the object with the closest viewpoint for computing this angle.
    """

    cls_uuid: str = "ovmm_rot_dist_to_goal"

    def __init__(self, *args, sim, config, dataset, task, **kwargs):
        self._is_nav_to_obj = task.is_nav_to_obj
        super().__init__(*args, sim=sim, **kwargs)

    @staticmethod
    def _get_uuid(*args, **kwargs):
        return OvmmRotDistToGoal.cls_uuid

    def _get_targ(self, task, episode):
        if self._is_nav_to_obj:
            goals = episode.candidate_objects
        else:
            goals = episode.candidate_goal_receps
        goal_pos = [g.position for g in goals]
        goal_view_points = [
            g.view_points[0].agent_state.position for g in goals
        ]
        path = habitat_sim.MultiGoalShortestPath()
        path.requested_start = self._sim.robot.base_pos
        path.requested_ends = goal_view_points
        self._sim.pathfinder.find_path(path)
        assert (
            path.closest_end_point_index != -1
        ), f"None of the goals are reachable from current position for episode {episode.episode_id}"
        # RotDist to closest goal
        targ = goal_pos[path.closest_end_point_index]
        return targ


@registry.register_measure
class OvmmNavToObjSucc(NavToObjSuccess):
    """Whether the agent has navigated within `success_distance` of the center of the closest candidate goal object and oriented itself within `success_angle` of the receptacle

    Used for training nav skills used in OVMM baseline"""

    cls_uuid: str = "ovmm_nav_to_obj_success"

    @staticmethod
    def _get_uuid(*args, **kwargs):
        return OvmmNavToObjSucc.cls_uuid

    @property
    def _rot_dist_to_goal_cls_uuid(self):
        return OvmmRotDistToGoal.cls_uuid


@registry.register_measure
class OvmmNavToObjReward(NavToObjReward):
    cls_uuid: str = "ovmm_nav_to_obj_reward"

    @staticmethod
    def _get_uuid(*args, **kwargs):
        return OvmmNavToObjReward.cls_uuid

    @property
    def _nav_to_obj_succ_cls_uuid(self):
        return OvmmNavToObjSucc.cls_uuid

    @property
    def _rot_dist_to_goal_cls_uuid(self):
        return OvmmRotDistToGoal.cls_uuid<|MERGE_RESOLUTION|>--- conflicted
+++ resolved
@@ -23,16 +23,10 @@
 
 
 @registry.register_sensor
-<<<<<<< HEAD
-class CatNavGoalSegmentationSensor(Sensor):
-    cls_uuid: str = "cat_nav_goal_segmentation"
-    panoptic_uuid: str = "robot_head_panoptic"
-=======
 class OvmmNavGoalSegmentationSensor(Sensor):
     cls_uuid: str = "ovmm_nav_goal_segmentation"
     panoptic_uuid: str = "robot_head_panoptic"
 
->>>>>>> 9bc04103
     def __init__(
         self,
         sim,
@@ -65,13 +59,8 @@
     def _get_observation_space(self, *args, **kwargs):
         return spaces.Box(
             shape=(
-<<<<<<< HEAD
                 self._resolution[0],
                 self._resolution[1],
-=======
-                self.resolution[0],
-                self.resolution[1],
->>>>>>> 9bc04103
                 self._num_channels,
             ),
             low=0,
@@ -104,11 +93,7 @@
         pan_obs = observations[self.panoptic_uuid]
         max_obs_val = np.max(pan_obs)
         obs = np.zeros(
-<<<<<<< HEAD
-            (pan_obs.shape[0], pan_obs.shape[1], self._num_channels),
-=======
             (self.resolution[0], self.resolution[1], self._num_channels),
->>>>>>> 9bc04103
             dtype=np.int32,
         )
         if self._is_nav_to_obj:
