--- conflicted
+++ resolved
@@ -55,47 +55,6 @@
         return sel_idx
 
     def _get_spawn_goals(self, episode):
-<<<<<<< HEAD
-        if self._spawn_reference == 'view_points':
-            return episode.candidate_objects
-        else:
-            return episode.candidate_start_receps
-    
-
-    def get_spawn_reference_points(self, sim, episode, sel_idx):
-        # Return a tuple of numpy arrays, the first being the reference points for distance and the second being the reference points for angle 
-        if self._spawn_reference == 'receptacle_center':
-            assert self._spawn_reference_sampling == 'uniform', 'Only uniform sampling is supported for receptacle center'
-            recep_centers = np.array([g.position for g in self._get_spawn_goals(episode)])
-            return recep_centers, recep_centers, None
-        elif self._spawn_reference == 'target':
-            assert self._spawn_reference_sampling == 'uniform', 'Only uniform sampling is supported for target'
-            # biased init wrt geogoal pick or place target
-            target_positions = self._get_targ_pos(sim)
-            target_positions = np.expand_dims(target_positions[sel_idx], axis=0)
-            return target_positions, target_positions, None
-        elif self._spawn_reference == 'view_points':
-            recep_view_points = np.array([v.agent_state.position for g in self._get_spawn_goals(episode) for v in g.view_points])
-            recep_centers = np.array([g.position for g in self._get_spawn_goals(episode) for _ in g.view_points])
-            
-            if self._spawn_reference_sampling == 'uniform':
-                return recep_view_points, recep_centers, None
-            elif self._spawn_reference_sampling == 'dist_to_center':
-                # TODO: use distance to the edge or cache the distances
-                dist_to_recep_center = [np.linalg.norm(np.array([v.agent_state.position for v in g.view_points]) - g.position, axis=1) for g in self._get_spawn_goals(episode)]
-                normalized_dist_to_center = [dists_per_recep / np.sum(dists_per_recep) for dists_per_recep in dist_to_recep_center]
-                sample_probs = [d for dists_per_recep in normalized_dist_to_center for d in dists_per_recep]
-                return recep_view_points, recep_centers, sample_probs / np.sum(sample_probs)
-            else:
-                raise ValueError(f"Unrecognized spawn reference sampling {self._spawn_reference_sampling}")
-        else:
-            raise ValueError(f"Unrecognized spawn reference {self._spawn_reference}") 
-
-
-
-    def _gen_start_pos(self, sim, episode, sel_idx):
-        snap_pos, orient_pos, sample_probs = self.get_spawn_reference_points(sim, episode, sel_idx)
-=======
         if self._spawn_reference == "view_points":
             return episode.candidate_objects
         else:
@@ -197,7 +156,6 @@
         snap_pos, orient_pos, sample_probs = self.get_spawn_reference_points(
             sim, episode, sel_idx
         )
->>>>>>> aa474741
         start_pos, angle_to_obj, was_unsucc = get_robot_spawns(
             snap_pos,
             self._config.base_angle_noise,
@@ -249,11 +207,7 @@
         camera_pan = 0.0
         if self._start_in_manip_mode:
             # turn camera to face the arm
-<<<<<<< HEAD
-            camera_pan =  -1.57
-=======
             camera_pan = -1.57
->>>>>>> aa474741
         if isinstance(sim.robot, StretchRobot):
             sim.robot.arm_motor_pos = StretchJointStates.PRE_GRASP
             sim.robot.arm_joint_pos = StretchJointStates.PRE_GRASP
@@ -265,14 +219,10 @@
         start_pos, start_rot = self._gen_start_pos(sim, episode, sel_idx)
 
         sim.robot.base_pos = start_pos
-<<<<<<< HEAD
-        if isinstance(self._sim.robot, StretchRobot) and self._start_in_manip_mode:
-=======
         if (
             isinstance(self._sim.robot, StretchRobot)
             and self._start_in_manip_mode
         ):
->>>>>>> aa474741
             # in the case of Stretch, rotate base so that the arm faces the target location
             sim.robot.base_rot = start_rot + np.pi / 2
         else:
