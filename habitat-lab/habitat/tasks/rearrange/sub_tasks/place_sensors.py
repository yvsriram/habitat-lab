--- conflicted
+++ resolved
@@ -74,10 +74,6 @@
                                 break
                     if self._metric:
                         return
-<<<<<<< HEAD
-
-=======
->>>>>>> 9bc04103
 
 
 @registry.register_measure
