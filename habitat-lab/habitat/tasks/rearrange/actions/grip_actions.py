--- conflicted
+++ resolved
@@ -11,15 +11,10 @@
 import numpy as np
 from gym import spaces
 
-<<<<<<< HEAD
 from habitat.robots.spot_robot import SpotRobot
 from habitat.robots.stretch_robot import StretchRobot
-=======
 import habitat_sim
->>>>>>> 9bc04103
 from habitat.core.registry import registry
-from habitat.robots.spot_robot import SpotRobot
-from habitat.robots.stretch_robot import StretchRobot
 from habitat.tasks.rearrange.actions.robot_action import RobotAction
 from habitat.tasks.rearrange.rearrange_sim import RearrangeSim
 from habitat.tasks.rearrange.utils import (
@@ -194,11 +189,8 @@
         self._wrong_grasp_should_end = config.wrong_grasp_should_end
         self._distance_from = getattr(config, "gaze_distance_from", "camera")
         self._center_square_width = config.gaze_center_square_width
-<<<<<<< HEAD
         self._grasp_threshold = config.grasp_threshold
-=======
         self._oracle_snap = config.oracle_snap
->>>>>>> 9bc04103
 
     @property
     def action_space(self):
@@ -361,11 +353,7 @@
     def step(self, grip_action, should_step=True, *args, **kwargs):
         if grip_action is None:
             return
-<<<<<<< HEAD
         if grip_action >= self._grasp_threshold and not self.cur_grasp_mgr.is_grasped:
-=======
-        if grip_action >= 0 and not self.cur_grasp_mgr.is_grasped:
->>>>>>> 9bc04103
             self._grasp()
         elif grip_action < self._grasp_threshold and self.cur_grasp_mgr.is_grasped:
             self._ungrasp()