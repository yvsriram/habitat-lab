--- conflicted
+++ resolved
@@ -215,21 +215,17 @@
     dimensionality: int = 2
 
 
-<<<<<<< HEAD
-@dataclass
+@attr.s(auto_attribs=True, slots=True)
 class RobotStartCompassSensorConfig(CompassSensorConfig):
     type: str = "RobotStartCompassSensor"
 
 
-@dataclass
+@attr.s(auto_attribs=True, slots=True)
 class RobotStartGPSSensorConfig(GPSSensorConfig):
     type: str = "RobotStartGPSSensor"
 
 
-@dataclass
-=======
-@attr.s(auto_attribs=True, slots=True)
->>>>>>> b0e5bc02
+@attr.s(auto_attribs=True, slots=True)
 class ProximitySensorConfig(LabSensorConfig):
     type: str = "ProximitySensor"
     max_detection_radius: float = 2.0
