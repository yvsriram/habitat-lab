#!/usr/bin/env python3

# Copyright (c) Meta Platforms, Inc. and its affiliates.
# This source code is licensed under the MIT license found in the
# LICENSE file in the root directory of this source tree.

from typing import Any, Dict, List, Optional

import attr
from hydra.core.config_store import ConfigStore
from omegaconf import II, MISSING


@attr.s(auto_attribs=True, slots=True)
class HabitatBaseConfig:
    pass


@attr.s(auto_attribs=True, slots=True)
class IteratorOptionsConfig(HabitatBaseConfig):
    cycle: bool = True
    shuffle: bool = True
    group_by_scene: bool = True
    num_episode_sample: int = -1
    max_scene_repeat_episodes: int = -1
    max_scene_repeat_steps: int = int(1e4)
    step_repetition_range: float = 0.2


@attr.s(auto_attribs=True, slots=True)
class EnvironmentConfig(HabitatBaseConfig):
    max_episode_steps: int = 1000
    max_episode_seconds: int = 10000000
    iterator_options: IteratorOptionsConfig = IteratorOptionsConfig()


# -----------------------------------------------------------------------------
# # Actions
# -----------------------------------------------------------------------------
@attr.s(auto_attribs=True, slots=True)
class ActionConfig(HabitatBaseConfig):
    type: str = MISSING


@attr.s(auto_attribs=True, slots=True)
class StopActionConfig(ActionConfig):
    type: str = "StopAction"


@attr.s(auto_attribs=True, slots=True)
class EmptyActionConfig(ActionConfig):
    type: str = "EmptyAction"


# -----------------------------------------------------------------------------
# # NAVIGATION actions
# -----------------------------------------------------------------------------
@attr.s(auto_attribs=True, slots=True)
class MoveForwardActionConfig(ActionConfig):
    type: str = "MoveForwardAction"


@attr.s(auto_attribs=True, slots=True)
class TurnLeftActionConfig(ActionConfig):
    type: str = "TurnLeftAction"


@attr.s(auto_attribs=True, slots=True)
class TurnRightActionConfig(ActionConfig):
    type: str = "TurnRightAction"


@attr.s(auto_attribs=True, slots=True)
class LookUpActionConfig(ActionConfig):
    type: str = "LookUpAction"


@attr.s(auto_attribs=True, slots=True)
class LookDownActionConfig(ActionConfig):
    type: str = "LookDownAction"


@attr.s(auto_attribs=True, slots=True)
class TeleportActionConfig(ActionConfig):
    type: str = "TeleportAction"


@attr.s(auto_attribs=True, slots=True)
class VelocityControlActionConfig(ActionConfig):
    type: str = "VelocityAction"
    # meters/sec
    lin_vel_range: List[float] = [0.0, 0.25]
    # deg/sec
    ang_vel_range: List[float] = [-10.0, 10.0]
    min_abs_lin_speed: float = 0.025  # meters/sec
    min_abs_ang_speed: float = 1.0  # # deg/sec
    time_step: float = 1.0  # seconds


# -----------------------------------------------------------------------------
# # REARRANGE actions
# -----------------------------------------------------------------------------
@attr.s(auto_attribs=True, slots=True)
class ArmActionConfig(ActionConfig):
    r"""
    In Rearrangement tasks only, the action that will move the robot arm around. The action represents to delta angle (in radians) of each joint.

    :property grasp_thresh_dist: The grasp action will only work on the closest object if its distance to the end effector is smaller than this value. Only for `MagicGraspAction` grip_controller.
    :property grip_controller: Can either be None,  `MagicGraspAction` or `SuctionGraspAction`. If None, the arm will be unable to grip object. Magic grasp will grasp the object if the end effector is within grasp_thresh_dist of an object, with `SuctionGraspAction`, the object needs to be in contact with the end effector.
    :property gaze_distance_range: The gaze action will only work on the closet object if its distance to the end effector is smaller than this value. Only for `GazeGraspAction` grip_controller.
    :property center_cone_angle_threshold: The threshold angle between the line of sight and center_cone_vector. Only for `GazeGraspAction` grip_controller.
    :property center_cone_vector: The vector that the camera's line of sight should be when grasping the object. Only for `GazeGraspAction` grip_controller.
    """
    type: str = "ArmAction"
    arm_controller: str = "ArmRelPosAction"
    grip_controller: Optional[str] = None
    arm_joint_mask: Optional[List[int]] = None
    arm_joint_dimensionality: int = 7
    grasp_thresh_dist: float = 0.15
    disable_grip: bool = False
    delta_pos_limit: float = 0.0125
    ee_ctrl_lim: float = 0.015
    should_clip: bool = False
    render_ee_target: bool = False
    gaze_distance_range: Optional[List[float]] = None
    center_cone_angle_threshold: float = 0.0
    center_cone_vector: Optional[List[float]] = None
    wrong_grasp_should_end: bool = False
    gaze_distance_from: str = 'camera'
    gaze_center_square_width: float = 1


@attr.s(auto_attribs=True, slots=True)
class BaseVelocityActionConfig(ActionConfig):
    type: str = "BaseVelAction"
    lin_speed: float = 10.0
    ang_speed: float = 10.0
    allow_dyn_slide: bool = True
    allow_back: bool = True


@attr.s(auto_attribs=True, slots=True)
class RearrangeStopActionConfig(ActionConfig):
    type: str = "RearrangeStopAction"


@attr.s(auto_attribs=True, slots=True)
class OracleNavActionConfig(ActionConfig):
    """
    Oracle navigation action.
    This action takes as input a discrete ID which refers to an object in the
    PDDL domain. The oracle navigation controller then computes the actions to
    navigate to that desired object.
    """

    type: str = "OracleNavAction"
    turn_velocity: float = 1.0
    forward_velocity: float = 1.0
    turn_thresh: float = 0.1
    dist_thresh: float = 0.2
    lin_speed: float = 10.0
    ang_speed: float = 10.0
    allow_dyn_slide: bool = True
    allow_back: bool = True


# -----------------------------------------------------------------------------
# # EQA actions
# -----------------------------------------------------------------------------
@attr.s(auto_attribs=True, slots=True)
class AnswerActionConfig(ActionConfig):
    type: str = "AnswerAction"


# -----------------------------------------------------------------------------
# # TASK_SENSORS
# -----------------------------------------------------------------------------
@attr.s(auto_attribs=True, slots=True)
class LabSensorConfig(HabitatBaseConfig):
    type: str = MISSING


@attr.s(auto_attribs=True, slots=True)
class PointGoalSensorConfig(LabSensorConfig):
    type: str = "PointGoalSensor"
    goal_format: str = "POLAR"
    dimensionality: int = 2


@attr.s(auto_attribs=True, slots=True)
class PointGoalWithGPSCompassSensorConfig(PointGoalSensorConfig):
    type: str = "PointGoalWithGPSCompassSensor"


@attr.s(auto_attribs=True, slots=True)
class ObjectGoalSensorConfig(LabSensorConfig):
    type: str = "ObjectGoalSensor"
    goal_spec: str = "TASK_CATEGORY_ID"
    goal_spec_max_val: int = 50


@attr.s(auto_attribs=True, slots=True)
class ImageGoalSensorConfig(LabSensorConfig):
    type: str = "ImageGoalSensor"


@attr.s(auto_attribs=True, slots=True)
class InstanceImageGoalSensorConfig(LabSensorConfig):
    type: str = "InstanceImageGoalSensor"


@attr.s(auto_attribs=True, slots=True)
class InstanceImageGoalHFOVSensorConfig(LabSensorConfig):
    type: str = "InstanceImageGoalHFOVSensor"


@attr.s(auto_attribs=True, slots=True)
class HeadingSensorConfig(LabSensorConfig):
    type: str = "HeadingSensor"


@attr.s(auto_attribs=True, slots=True)
class CompassSensorConfig(LabSensorConfig):
    type: str = "CompassSensor"


@attr.s(auto_attribs=True, slots=True)
class GPSSensorConfig(LabSensorConfig):
    type: str = "GPSSensor"
    dimensionality: int = 2


@attr.s(auto_attribs=True, slots=True)
class RobotStartCompassSensorConfig(CompassSensorConfig):
    type: str = "RobotStartCompassSensor"


@attr.s(auto_attribs=True, slots=True)
class RobotStartGPSSensorConfig(GPSSensorConfig):
    type: str = "RobotStartGPSSensor"


@attr.s(auto_attribs=True, slots=True)
class ProximitySensorConfig(LabSensorConfig):
    type: str = "ProximitySensor"
    max_detection_radius: float = 2.0


@attr.s(auto_attribs=True, slots=True)
class JointSensorConfig(LabSensorConfig):
    type: str = "JointSensor"
    dimensionality: int = 7


@attr.s(auto_attribs=True, slots=True)
class EEPositionSensorConfig(LabSensorConfig):
    type: str = "EEPositionSensor"


@attr.s(auto_attribs=True, slots=True)
class IsHoldingSensorConfig(LabSensorConfig):
    type: str = "IsHoldingSensor"


@attr.s(auto_attribs=True, slots=True)
class RelativeRestingPositionSensorConfig(LabSensorConfig):
    type: str = "RelativeRestingPositionSensor"


@attr.s(auto_attribs=True, slots=True)
class JointVelocitySensorConfig(LabSensorConfig):
    type: str = "JointVelocitySensor"
    dimensionality: int = 7


@attr.s(auto_attribs=True, slots=True)
class OracleNavigationActionSensorConfig(LabSensorConfig):
    type: str = "OracleNavigationActionSensor"


@attr.s(auto_attribs=True, slots=True)
class RestingPositionSensorConfig(LabSensorConfig):
    type: str = "RestingPositionSensor"


@attr.s(auto_attribs=True, slots=True)
class ArtJointSensorConfig(LabSensorConfig):
    type: str = "ArtJointSensor"


@attr.s(auto_attribs=True, slots=True)
class NavGoalSensorConfig(LabSensorConfig):
    type: str = "NavGoalSensor"


@attr.s(auto_attribs=True, slots=True)
class ArtJointSensorNoVelSensorConfig(LabSensorConfig):
    type: str = "ArtJointSensorNoVel"  # TODO: add "Sensor" suffix


@attr.s(auto_attribs=True, slots=True)
class MarkerRelPosSensorConfig(LabSensorConfig):
    type: str = "MarkerRelPosSensor"


@attr.s(auto_attribs=True, slots=True)
class TargetStartSensorConfig(LabSensorConfig):
    type: str = "TargetStartSensor"
    goal_format: str = "CARTESIAN"
    dimensionality: int = 3


@attr.s(auto_attribs=True, slots=True)
class TargetCurrentSensorConfig(LabSensorConfig):
    type: str = "TargetCurrentSensor"
    goal_format: str = "CARTESIAN"
    dimensionality: int = 3


@attr.s(auto_attribs=True, slots=True)
class GoalSensorConfig(LabSensorConfig):
    type: str = "GoalSensor"
    goal_format: str = "CARTESIAN"
    dimensionality: int = 3


@attr.s(auto_attribs=True, slots=True)
class NavGoalPointGoalSensorConfig(LabSensorConfig):
    type: str = "NavGoalPointGoalSensor"


@attr.s(auto_attribs=True, slots=True)
class GlobalPredicatesSensorConfig(LabSensorConfig):
    type: str = "GlobalPredicatesSensor"


@attr.s(auto_attribs=True, slots=True)
class TargetStartGpsCompassSensorConfig(LabSensorConfig):
    type: str = "TargetStartGpsCompassSensor"


@attr.s(auto_attribs=True, slots=True)
class TargetGoalGpsCompassSensorConfig(LabSensorConfig):
    type: str = "TargetGoalGpsCompassSensor"


@attr.s(auto_attribs=True, slots=True)
class NavToSkillSensorConfig(LabSensorConfig):
    type: str = "NavToSkillSensor"
    num_skills: int = 8


@attr.s(auto_attribs=True, slots=True)
class AbsTargetStartSensorConfig(LabSensorConfig):
    type: str = "AbsTargetStartSensor"
    goal_format: str = "CARTESIAN"
    dimensionality: int = 3


@attr.s(auto_attribs=True, slots=True)
class AbsGoalSensorConfig(LabSensorConfig):
    type: str = "AbsGoalSensor"
    goal_format: str = "CARTESIAN"
    dimensionality: int = 3


@attr.s(auto_attribs=True, slots=True)
class DistToNavGoalSensorConfig(LabSensorConfig):
    type: str = "DistToNavGoalSensor"


@attr.s(auto_attribs=True, slots=True)
class ObjectCategorySensorConfig(LabSensorConfig):
    type: str = "ObjectCategorySensor"


@attr.s(auto_attribs=True, slots=True)
class GoalReceptacleSensorConfig(LabSensorConfig):
    type: str = "GoalReceptacleSensor"


@attr.s(auto_attribs=True, slots=True)
class StartReceptacleSensorConfig(LabSensorConfig):
    type: str = "StartReceptacleSensor"


@attr.s(auto_attribs=True, slots=True)
class ObjectEmbeddingSensorConfig(LabSensorConfig):
    type: str = "ObjectEmbeddingSensor"
    embeddings_file: str = "clip_embeddings.pickle"
    dimensionality: int = 512


@attr.s(auto_attribs=True, slots=True)
class ObjectSegmentationSensorConfig(LabSensorConfig):
    type: str = "ObjectSegmentationSensor"
    blank_out_prob: float = 0.0
    dimensionality: int = 256


@attr.s(auto_attribs=True, slots=True)
class ReceptacleSegmentationSensorConfig(LabSensorConfig):
    type: str = "ReceptacleSegmentationSensor"
    dimensionality: int = 256


@attr.s(auto_attribs=True, slots=True)
<<<<<<< HEAD
=======
class CatNavGoalSegmentationSensorConfig(LabSensorConfig):
    type: str = "CatNavGoalSegmentationSensor"
    dimensionality: int = 256


@attr.s(auto_attribs=True, slots=True)
>>>>>>> 401df5f4
class LocalizationSensorConfig(LabSensorConfig):
    type: str = "LocalizationSensor"


@attr.s(auto_attribs=True, slots=True)
class QuestionSensorConfig(LabSensorConfig):
    type: str = "QuestionSensor"


@attr.s(auto_attribs=True, slots=True)
class InstructionSensorConfig(LabSensorConfig):
    type: str = "InstructionSensor"
    instruction_sensor_uuid: str = "instruction"


# -----------------------------------------------------------------------------
# Measurements
# -----------------------------------------------------------------------------
@attr.s(auto_attribs=True, slots=True)
class MeasurementConfig(HabitatBaseConfig):
    type: str = MISSING


@attr.s(auto_attribs=True, slots=True)
class SuccessMeasurementConfig(MeasurementConfig):
    type: str = "Success"
    success_distance: float = 0.2


@attr.s(auto_attribs=True, slots=True)
class SPLMeasurementConfig(MeasurementConfig):
    type: str = "SPL"


@attr.s(auto_attribs=True, slots=True)
class SoftSPLMeasurementConfig(MeasurementConfig):
    type: str = "SoftSPL"


@attr.s(auto_attribs=True, slots=True)
class FogOfWarConfig:
    draw: bool = True
    visibility_dist: float = 5.0
    fov: int = 90


@attr.s(auto_attribs=True, slots=True)
class TopDownMapMeasurementConfig(MeasurementConfig):
    type: str = "TopDownMap"
    max_episode_steps: int = (
        EnvironmentConfig().max_episode_steps
    )  # TODO : Use OmegaConf II()
    map_padding: int = 3
    map_resolution: int = 1024
    draw_source: bool = True
    draw_border: bool = True
    draw_shortest_path: bool = True
    draw_view_points: bool = True
    draw_goal_positions: bool = True
    # axes aligned bounding boxes
    draw_goal_aabbs: bool = True
    fog_of_war: FogOfWarConfig = FogOfWarConfig()


@attr.s(auto_attribs=True, slots=True)
class CollisionsMeasurementConfig(MeasurementConfig):
    type: str = "Collisions"


@attr.s(auto_attribs=True, slots=True)
class RobotForceMeasurementConfig(MeasurementConfig):
    type: str = "RobotForce"
    min_force: float = 20.0


@attr.s(auto_attribs=True, slots=True)
class ForceTerminateMeasurementConfig(MeasurementConfig):
    type: str = "ForceTerminate"
    max_accum_force: float = -1.0
    max_instant_force: float = -1.0


@attr.s(auto_attribs=True, slots=True)
class RobotCollisionsMeasurementConfig(MeasurementConfig):
    type: str = "RobotCollisions"


@attr.s(auto_attribs=True, slots=True)
class ObjectToGoalDistanceMeasurementConfig(MeasurementConfig):
    type: str = "ObjectToGoalDistance"


@attr.s(auto_attribs=True, slots=True)
class EndEffectorToObjectDistanceMeasurementConfig(MeasurementConfig):
    type: str = "EndEffectorToObjectDistance"


@attr.s(auto_attribs=True, slots=True)
class EndEffectorToRestDistanceMeasurementConfig(MeasurementConfig):
    type: str = "EndEffectorToRestDistance"


@attr.s(auto_attribs=True, slots=True)
class EndEffectorToGoalDistanceMeasurementConfig(MeasurementConfig):
    type: str = "EndEffectorToGoalDistance"


@attr.s(auto_attribs=True, slots=True)
class ArtObjAtDesiredStateMeasurementConfig(MeasurementConfig):
    type: str = "ArtObjAtDesiredState"
    use_absolute_distance: bool = True
    success_dist_threshold: float = 0.05


@attr.s(auto_attribs=True, slots=True)
class GfxReplayMeasureMeasurementConfig(MeasurementConfig):
    type: str = "GfxReplayMeasure"


@attr.s(auto_attribs=True, slots=True)
class EndEffectorDistToMarkerMeasurementConfig(MeasurementConfig):
    type: str = "EndEffectorDistToMarker"


@attr.s(auto_attribs=True, slots=True)
class ArtObjStateMeasurementConfig(MeasurementConfig):
    type: str = "ArtObjState"


@attr.s(auto_attribs=True, slots=True)
class ArtObjSuccessMeasurementConfig(MeasurementConfig):
    type: str = "ArtObjSuccess"
    rest_dist_threshold: float = 0.15
    must_call_stop: bool = True


@attr.s(auto_attribs=True, slots=True)
class ArtObjRewardMeasurementConfig(MeasurementConfig):
    type: str = "ArtObjReward"
    dist_reward: float = 1.0
    wrong_grasp_end: bool = False
    wrong_grasp_pen: float = 5.0
    art_dist_reward: float = 10.0
    ee_dist_reward: float = 10.0
    marker_dist_reward: float = 0.0
    art_at_desired_state_reward: float = 5.0
    grasp_reward: float = 0.0
    # General Rearrange Reward config
    constraint_violate_pen: float = 10.0
    force_pen: float = 0.0
    max_force_pen: float = 1.0
    force_end_pen: float = 10.0


@attr.s(auto_attribs=True, slots=True)
class RotDistToGoalMeasurementConfig(MeasurementConfig):
    type: str = "RotDistToGoal"


@attr.s(auto_attribs=True, slots=True)
class DistToGoalMeasurementConfig(MeasurementConfig):
    type: str = "DistToGoal"


@attr.s(auto_attribs=True, slots=True)
class BadCalledTerminateMeasurementConfig(MeasurementConfig):
    type: str = "BadCalledTerminate"
    bad_term_pen: float = 0.0
    decay_bad_term: bool = False


@attr.s(auto_attribs=True, slots=True)
class NavToPosSuccMeasurementConfig(MeasurementConfig):
    type: str = "NavToPosSucc"
    success_distance: float = 1.5


@attr.s(auto_attribs=True, slots=True)
class NavToObjRewardMeasurementConfig(MeasurementConfig):
    type: str = "NavToObjReward"
    # reward the agent for facing the object?
    should_reward_turn: bool = True
    # what distance do we start giving the reward for facing the object?
    turn_reward_dist: float = 3.0
    # multiplier on the angle distance to the goal.
    angle_dist_reward: float = 1.0
    dist_reward: float = 1.0
    constraint_violate_pen: float = 1.0
    force_pen: float = 0.0001
    max_force_pen: float = 0.01
    force_end_pen: float = 1.0


@attr.s(auto_attribs=True, slots=True)
class NavToObjSuccessMeasurementConfig(MeasurementConfig):
    type: str = "NavToObjSuccess"
    must_look_at_targ: bool = True
    must_call_stop: bool = True
    # distance in radians.
    success_angle_dist: float = 0.261799


@attr.s(auto_attribs=True, slots=True)
class RearrangeReachRewardMeasurementConfig(MeasurementConfig):
    type: str = "RearrangeReachReward"
    scale: float = 1.0
    diff_reward: bool = True
    sparse_reward: bool = False


@attr.s(auto_attribs=True, slots=True)
class RearrangeReachSuccessMeasurementConfig(MeasurementConfig):
    type: str = "RearrangeReachSuccess"
    succ_thresh: float = 0.2


@attr.s(auto_attribs=True, slots=True)
class NumStepsMeasurementConfig(MeasurementConfig):
    type: str = "NumStepsMeasure"


@attr.s(auto_attribs=True, slots=True)
class DidPickObjectMeasurementConfig(MeasurementConfig):
    type: str = "DidPickObjectMeasure"


@attr.s(auto_attribs=True, slots=True)
class DidViolateHoldConstraintMeasurementConfig(MeasurementConfig):
    type: str = "DidViolateHoldConstraintMeasure"


@attr.s(auto_attribs=True, slots=True)
class MoveObjectsRewardMeasurementConfig(MeasurementConfig):
    type: str = "MoveObjectsReward"
    pick_reward: float = 1.0
    success_dist: float = 0.15
    single_rearrange_reward: float = 1.0
    dist_reward: float = 1.0
    constraint_violate_pen: float = 10.0
    force_pen: float = 0.001
    max_force_pen: float = 1.0
    force_end_pen: float = 10.0


@attr.s(auto_attribs=True, slots=True)
class RearrangePickRewardMeasurementConfig(MeasurementConfig):
    type: str = "RearrangePickReward"
    dist_reward: float = 2.0
    pick_reward: float = 2.0
    constraint_violate_pen: float = 1.0
    drop_pen: float = 0.5
    wrong_pick_pen: float = 0.5
    force_pen: float = 0.0001
    max_force_pen: float = 0.01
    force_end_pen: float = 1.0
    use_diff: bool = True
    drop_obj_should_end: bool = True
    wrong_pick_should_end: bool = True
    object_goal: bool = False
    sparse_reward: bool = False
    angle_reward_min_dist: float = 0.0
    angle_reward_scale: float = 1.0


@attr.s(auto_attribs=True, slots=True)
class RearrangePickSuccessMeasurementConfig(MeasurementConfig):
    type: str = "RearrangePickSuccess"
    ee_resting_success_threshold: float = 0.15
    object_goal: bool = False


@attr.s(auto_attribs=True, slots=True)
class ObjAtGoalMeasurementConfig(MeasurementConfig):
    type: str = "ObjAtGoal"
    succ_thresh: float = 0.15


@attr.s(auto_attribs=True, slots=True)
class ObjAnywhereOnGoalMeasurementConfig(MeasurementConfig):
    type: str = "ObjAnywhereOnGoal"


@attr.s(auto_attribs=True, slots=True)
class PlaceRewardMeasurementConfig(MeasurementConfig):
    type: str = "PlaceReward"
    dist_reward: float = 2.0
    place_reward: float = 5.0
    drop_pen: float = 0.0
    use_diff: bool = True
    use_ee_dist: bool = False
    wrong_drop_should_end: bool = True
    constraint_violate_pen: float = 0.0
    force_pen: float = 0.0001
    max_force_pen: float = 0.0
    force_end_pen: float = 1.0
    min_dist_to_goal: float = 0.15
    place_anywhere: bool = False
    sparse_reward: bool = False


@attr.s(auto_attribs=True, slots=True)
class PlaceSuccessMeasurementConfig(MeasurementConfig):
    type: str = "PlaceSuccess"
    ee_resting_success_threshold: float = 0.15
    place_anywhere: bool = False


@attr.s(auto_attribs=True, slots=True)
class CompositeNodeIdxMeasurementConfig(MeasurementConfig):
    type: str = "CompositeNodeIdx"


@attr.s(auto_attribs=True, slots=True)
class CompositeStageGoalsMeasurementConfig(MeasurementConfig):
    type: str = "CompositeStageGoals"


@attr.s(auto_attribs=True, slots=True)
class CompositeSuccessMeasurementConfig(MeasurementConfig):
    type: str = "CompositeSuccess"
    must_call_stop: bool = True


@attr.s(auto_attribs=True, slots=True)
class CompositeRewardMeasurementConfig(MeasurementConfig):
    type: str = "CompositeReward"
    must_call_stop: bool = True
    success_reward: float = 10.0


@attr.s(auto_attribs=True, slots=True)
class DoesWantTerminateMeasurementConfig(MeasurementConfig):
    type: str = "DoesWantTerminate"


@attr.s(auto_attribs=True, slots=True)
class CorrectAnswerMeasurementConfig(MeasurementConfig):
    type: str = "CorrectAnswer"


@attr.s(auto_attribs=True, slots=True)
class EpisodeInfoMeasurementConfig(MeasurementConfig):
    type: str = "EpisodeInfo"


@attr.s(auto_attribs=True, slots=True)
class DistanceToGoalMeasurementConfig(MeasurementConfig):
    type: str = "DistanceToGoal"
    distance_to: str = "POINT"
    goals_attr: str = "goals"
    distance_from: str = "BASE"


@attr.s(auto_attribs=True, slots=True)
class DistanceToGoalRewardMeasurementConfig(MeasurementConfig):
    type: str = "DistanceToGoalReward"


@attr.s(auto_attribs=True, slots=True)
class PickDistanceToGoalMeasurementConfig(DistanceToGoalMeasurementConfig):
    type: str = "PickDistanceToGoal"


@attr.s(auto_attribs=True, slots=True)
class PickDistanceToGoalRewardMeasurementConfig(MeasurementConfig):
    type: str = "PickDistanceToGoalReward"


@attr.s(auto_attribs=True, slots=True)
class AnswerAccuracyMeasurementConfig(MeasurementConfig):
    type: str = "AnswerAccuracy"


@attr.s(auto_attribs=True, slots=True)
class CatNavRotDistToGoalMeasurementConfig(MeasurementConfig):
    type: str = "CatNavRotDistToGoal"


@attr.s(auto_attribs=True, slots=True)
class TaskConfig(HabitatBaseConfig):
    reward_measure: Optional[str] = None
    success_measure: Optional[str] = None
    success_reward: float = 2.5
    slack_reward: float = -0.01
    end_on_success: bool = False
    # NAVIGATION task
    type: str = "Nav-v0"
    # Temporary structure for sensors
    lab_sensors: Dict[str, LabSensorConfig] = dict()
    measurements: Dict[str, MeasurementConfig] = dict()
    goal_sensor_uuid: str = "pointgoal"
    # REARRANGE task
    count_obj_collisions: bool = True
    settle_steps: int = 5
    constraint_violation_ends_episode: bool = True
    constraint_violation_drops_object: bool = False
    # Forced to regenerate the starts even if they are already cached
    force_regenerate: bool = False
    # Saves the generated starts to a cache if they are not already generated
    should_save_to_cache: bool = False
    must_look_at_targ: bool = True
    object_in_hand_sample_prob: float = 0.167
    min_start_distance: float = 3.0
    gfx_replay_dir = "data/replays"
    render_target: bool = True
    # Spawn parameters
    physics_stability_steps: int = 1
    num_spawn_attempts: int = 200
    spawn_max_dists_to_obj: float = 2.0
    base_angle_noise: float = 0.523599
    # EE sample parameters
    ee_sample_factor: float = 0.2
    ee_exclude_region: float = 0.0
    base_noise: float = 0.05
    spawn_region_scale: float = 0.2
    joint_max_impulse: float = -1.0
    desired_resting_position: List[float] = [0.5, 0.0, 1.0]
    use_marker_t: bool = True
    cache_robot_init: bool = False
    success_state: float = 0.0
    # Measurements for composite tasks.
    # If true, does not care about navigability or collisions
    # with objects when spawning robot
    easy_init: bool = False
    biased_init: bool = False
    should_enforce_target_within_reach: bool = False
    # COMPOSITE task CONFIG
    task_spec_base_path: str = "habitat/task/rearrange/pddl/"
    task_spec: str = ""
    # PDDL domain params
    pddl_domain_def: str = "replica_cad"
    obj_succ_thresh: float = 0.3
    # Disable drop except for when the object is at its goal.
    enable_safe_drop: bool = False
    art_succ_thresh: float = 0.15
    robot_at_thresh: float = 2.0
    filter_nav_to_tasks: List = []
    actions: Dict[str, ActionConfig] = MISSING


@attr.s(auto_attribs=True, slots=True)
class SimulatorSensorConfig(HabitatBaseConfig):
    type: str = MISSING
    height: int = 480
    width: int = 640
    position: List[float] = [0.0, 1.25, 0.0]
    # Euler's angles:
    orientation: List[float] = [0.0, 0.0, 0.0]


@attr.s(auto_attribs=True, slots=True)
class SimulatorCameraSensorConfig(SimulatorSensorConfig):
    hfov: int = 90  # horizontal field of view in degrees
    sensor_subtype: str = "PINHOLE"
    noise_model: str = "None"
    noise_model_kwargs: Dict[str, Any] = dict()


@attr.s(auto_attribs=True, slots=True)
class SimulatorDepthSensorConfig(SimulatorSensorConfig):
    min_depth: float = 0.0
    max_depth: float = 10.0
    normalize_depth: bool = True


@attr.s(auto_attribs=True, slots=True)
class HabitatSimRGBSensorConfig(SimulatorCameraSensorConfig):
    type: str = "HabitatSimRGBSensor"


@attr.s(auto_attribs=True, slots=True)
class HabitatSimDepthSensorConfig(SimulatorCameraSensorConfig):
    type: str = "HabitatSimDepthSensor"
    min_depth: float = 0.0
    max_depth: float = 10.0
    normalize_depth: bool = True


@attr.s(auto_attribs=True, slots=True)
class HabitatSimSemanticSensorConfig(SimulatorCameraSensorConfig):
    type: str = "HabitatSimSemanticSensor"


@attr.s(auto_attribs=True, slots=True)
class HabitatSimEquirectangularRGBSensorConfig(SimulatorSensorConfig):
    type: str = "HabitatSimEquirectangularRGBSensor"


@attr.s(auto_attribs=True, slots=True)
class HabitatSimEquirectangularDepthSensorConfig(SimulatorDepthSensorConfig):
    type: str = "HabitatSimEquirectangularDepthSensor"


@attr.s(auto_attribs=True, slots=True)
class HabitatSimEquirectangularSemanticSensorConfig(SimulatorSensorConfig):
    type: str = "HabitatSimEquirectangularSemanticSensor"


@attr.s(auto_attribs=True, slots=True)
class SimulatorFisheyeSensorConfig(SimulatorSensorConfig):
    type: str = "HabitatSimFisheyeSensor"
    height: int = SimulatorSensorConfig().width
    # The default value (alpha, xi) is set to match the lens  "GoPro" found in
    # Table 3 of this paper: Vladyslav Usenko, Nikolaus Demmel and
    # Daniel Cremers: The Double Sphere Camera Model,
    # The International Conference on 3D Vision (3DV), 2018
    # You can find the intrinsic parameters for the other lenses
    # in the same table as well.
    xi: float = -0.27
    alpha: float = 0.57
    focal_length: List[float] = [364.84, 364.86]
    # Place camera at center of screen
    # Can be specified, otherwise is calculated automatically.
    # principal_point_offset defaults to (h/2,w/2)
    principal_point_offset: Optional[List[float]] = None
    sensor_model_type: str = "DOUBLE_SPHERE"


@attr.s(auto_attribs=True, slots=True)
class HabitatSimFisheyeRGBSensorConfig(SimulatorFisheyeSensorConfig):
    type: str = "HabitatSimFisheyeRGBSensor"


@attr.s(auto_attribs=True, slots=True)
class SimulatorFisheyeDepthSensorConfig(SimulatorFisheyeSensorConfig):
    type: str = "HabitatSimFisheyeDepthSensor"
    min_depth: float = SimulatorDepthSensorConfig().min_depth
    max_depth: float = SimulatorDepthSensorConfig().max_depth
    normalize_depth: bool = SimulatorDepthSensorConfig().normalize_depth


@attr.s(auto_attribs=True, slots=True)
class HabitatSimFisheyeSemanticSensorConfig(SimulatorFisheyeSensorConfig):
    type: str = "HabitatSimFisheyeSemanticSensor"


@attr.s(auto_attribs=True, slots=True)
class HeadRGBSensorConfig(HabitatSimRGBSensorConfig):
    uuid: str = "robot_head_rgb"
    width: int = 256
    height: int = 256


@attr.s(auto_attribs=True, slots=True)
class HeadDepthSensorConfig(HabitatSimDepthSensorConfig):
    uuid: str = "robot_head_depth"
    width: int = 256
    height: int = 256


@attr.s(auto_attribs=True, slots=True)
class HeadPanopticSensorConfig(HabitatSimSemanticSensorConfig):
    uuid: str = "robot_head_panoptic"
    width: int = 256
    height: int = 256


@attr.s(auto_attribs=True, slots=True)
class ArmRGBSensorConfig(HabitatSimRGBSensorConfig):
    uuid: str = "robot_arm_rgb"
    width: int = 256
    height: int = 256


@attr.s(auto_attribs=True, slots=True)
class ArmDepthSensorConfig(HabitatSimDepthSensorConfig):
    uuid: str = "robot_arm_depth"
    width: int = 256
    height: int = 256


@attr.s(auto_attribs=True, slots=True)
class ThirdRGBSensorConfig(HabitatSimRGBSensorConfig):
    uuid: str = "robot_third_rgb"
    width: int = 512
    height: int = 512


@attr.s(auto_attribs=True, slots=True)
class ThirdDepthSensorConfig(HabitatSimDepthSensorConfig):
    uuid: str = "robot_third_depth"  # TODO: robot_third_rgb on the main branch
    #  check if it won't cause any errors


@attr.s(auto_attribs=True, slots=True)
class AgentConfig(HabitatBaseConfig):
    height: float = 1.5
    radius: float = 0.1
    sim_sensors: Dict[str, SimulatorSensorConfig] = dict()
    is_set_start_state: bool = False
    start_position: List[float] = [0, 0, 0]
    start_rotation: List[float] = [0, 0, 0, 1]
    joint_start_noise: float = 0.1
    robot_urdf: str = "data/robots/hab_fetch/robots/hab_fetch.urdf"
    robot_type: str = "FetchRobot"
    ik_arm_urdf: str = "data/robots/hab_fetch/robots/fetch_onlyarm.urdf"


@attr.s(auto_attribs=True, slots=True)
class HabitatSimV0Config(HabitatBaseConfig):
    gpu_device_id: int = 0
    # Use Habitat-Sim's GPU->GPU copy mode to return rendering results in
    # pytorch tensors. Requires Habitat-Sim to be built with --with-cuda.
    # This will generally imply sharing cuda tensors between processes.
    # Read here:
    # https://pytorch.org/docs/stable/multiprocessing.html#sharing-cuda-tensors
    # for the caveats that results in
    gpu_gpu: bool = False
    # Whether the agent slides on collisions
    allow_sliding: bool = True
    frustum_culling: bool = True
    enable_physics: bool = False
    physics_config_file: str = "./data/default.physics_config.json"
    # Possibly unstable optimization for extra performance
    # with concurrent rendering
    leave_context_with_background_renderer: bool = False
    enable_gfx_replay_save: bool = False


@attr.s(auto_attribs=True, slots=True)
class SimulatorConfig(HabitatBaseConfig):
    type: str = "Sim-v0"
    action_space_config: str = "v0"
    action_space_config_arguments: Dict[str, Any] = dict()
    forward_step_size: float = 0.25  # in metres
    create_renderer: bool = False
    requires_textures: bool = True
    auto_sleep: bool = False
    sleep_dist: float = 3.0
    step_physics: bool = True
    concur_render: bool = False
    # If markers should be updated at every step:
    needs_markers: bool = True
    # If the robot camera positions should be updated at every step:
    update_robot: bool = True
    scene: str = "data/scene_datasets/habitat-test-scenes/van-gogh-room.glb"
    # The scene dataset to load in the metadatamediator,
    # should contain simulator.scene:
    scene_dataset: str = "default"
    # A list of directory or config paths to search in addition to the dataset
    # for object configs. should match the generated episodes for the task:
    additional_object_paths: List[str] = []
    # Use config.seed (can't reference Config.seed) or define via code
    # otherwise it leads to circular references:
    #
    seed: int = II("habitat.seed")
    turn_angle: int = 10  # angle to rotate left or right in degrees
    tilt_angle: int = 15  # angle to tilt the camera up or down in degrees
    default_agent_id: int = 0
    debug_render: bool = False
    debug_render_robot: bool = False
    kinematic_mode: bool = False
    # If in render mode a visualization of the rearrangement goal position
    # should also be displayed
    debug_render_goal: bool = True
    robot_joint_start_noise: float = 0.0
    # Rearrange agent setup
    ctrl_freq: float = 120.0
    ac_freq_ratio: int = 4
    load_objs: bool = False
    # Rearrange agent grasping
    hold_thresh: float = 0.15
    grasp_impulse: float = 10000.0
    # we assume agent(s) to be set explicitly
    agents: Dict[str, AgentConfig] = MISSING
    # agents_order specifies the order in which the agents
    # are stored on the habitat-sim side.
    # In other words, the order to return the observations and accept
    # the actions when using the environment API.
    # If the number of agents is greater than one,
    # then agents_order has to be set explicitly.
    agents_order: List[str] = MISSING
    habitat_sim_v0: HabitatSimV0Config = HabitatSimV0Config()
    # ep_info is added to the config in some rearrange tasks inside
    # merge_sim_episode_with_object_config
    ep_info: Optional[Any] = None
    # instance ids are recorded in the panoptic sensor starting from `instance_ids_start`
    instance_ids_start: Optional[int] = 50


@attr.s(auto_attribs=True, slots=True)
class PyrobotSensor(HabitatBaseConfig):
    pass


@attr.s(auto_attribs=True, slots=True)
class PyrobotVisualSensorConfig(PyrobotSensor):
    type: str = MISSING
    height: int = 480
    width: int = 640


@attr.s(auto_attribs=True, slots=True)
class PyrobotRGBSensorConfig(PyrobotVisualSensorConfig):
    type: str = "PyRobotRGBSensor"
    center_crop: bool = False


@attr.s(auto_attribs=True, slots=True)
class PyrobotDepthSensorConfig(PyrobotVisualSensorConfig):
    type: str = "PyRobotDepthSensor"
    min_depth: float = 0.0
    max_depth: float = 5.0
    normalize_depth: bool = True
    center_crop: bool = False


@attr.s(auto_attribs=True, slots=True)
class PyrobotBumpSensorConfig(PyrobotSensor):
    type: str = "PyRobotBumpSensor"


@attr.s(auto_attribs=True, slots=True)
class LocobotConfig(HabitatBaseConfig):
    actions: List[str] = ["base_actions", "camera_actions"]
    base_actions: List[str] = ["go_to_relative", "go_to_absolute"]

    camera_actions: List[str] = ["set_pan", "set_tilt", "set_pan_tilt"]


@attr.s(auto_attribs=True, slots=True)
class PyrobotConfig(HabitatBaseConfig):
    # types of robots supported:
    robots: List[str] = ["locobot"]
    robot: str = "locobot"
    sensors: Dict[str, PyrobotSensor] = {
        "rgb_sensor": PyrobotRGBSensorConfig(),
        "depth_sensor": PyrobotDepthSensorConfig(),
        "bump_sensor": PyrobotBumpSensorConfig(),
    }
    base_controller: str = "proportional"
    base_planner: str = "none"
    locobot: LocobotConfig = LocobotConfig()


@attr.s(auto_attribs=True, slots=True)
class DatasetConfig(HabitatBaseConfig):
    type: str = "PointNav-v1"
    split: str = "train"
    scenes_dir: str = "data/scene_datasets"
    content_scenes: List[str] = ["*"]
    data_path: str = (
        "data/datasets/pointnav/"
        "habitat-test-scenes/v1/{split}/{split}.json.gz"
    )


@attr.s(auto_attribs=True, slots=True)
class GymConfig(HabitatBaseConfig):
    auto_name: str = ""
    obs_keys: Optional[List[str]] = None
    action_keys: Optional[List[str]] = None
    achieved_goal_keys: List = []
    desired_goal_keys: List[str] = []


@attr.s(auto_attribs=True, slots=True)
class HabitatConfig(HabitatBaseConfig):
    seed: int = 100
    # GymHabitatEnv works for all Habitat tasks, including Navigation and
    # Rearrange. To use a gym environment from the registry, use the
    # GymRegistryEnv. Any other environment needs to be created and registered.
    env_task: str = "GymHabitatEnv"
    # The dependencies for launching the GymRegistryEnv environments.
    # Modules listed here will be imported prior to making the environment with
    # gym.make()
    env_task_gym_dependencies: List = []
    # The key of the gym environment in the registry to use in GymRegistryEnv
    # for example: `Cartpole-v0`
    env_task_gym_id: str = ""
    environment: EnvironmentConfig = EnvironmentConfig()
    simulator: SimulatorConfig = SimulatorConfig()
    task: TaskConfig = MISSING
    dataset: DatasetConfig = MISSING
    gym: GymConfig = GymConfig()


# -----------------------------------------------------------------------------
# Register configs in the Hydra ConfigStore
# -----------------------------------------------------------------------------
cs = ConfigStore.instance()

cs.store(group="habitat", name="habitat_config_base", node=HabitatConfig)
cs.store(
    group="habitat.environment",
    name="environment_config_schema",
    node=EnvironmentConfig,
)
cs.store(
    package="habitat.task",
    group="habitat/task",
    name="task_config_base",
    node=TaskConfig,
)

# Agent Config
cs.store(
    group="habitat/simulator/agents",
    name="agent_base",
    node=AgentConfig,
)

cs.store(
    package="habitat.task.actions.stop",
    group="habitat/task/actions",
    name="stop",
    node=StopActionConfig,
)
cs.store(
    package="habitat.task.actions.move_forward",
    group="habitat/task/actions",
    name="move_forward",
    node=MoveForwardActionConfig,
)
cs.store(
    package="habitat.task.actions.turn_left",
    group="habitat/task/actions",
    name="turn_left",
    node=TurnLeftActionConfig,
)
cs.store(
    package="habitat.task.actions.turn_right",
    group="habitat/task/actions",
    name="turn_right",
    node=TurnRightActionConfig,
)
cs.store(
    package="habitat.task.actions.look_up",
    group="habitat/task/actions",
    name="look_up",
    node=LookUpActionConfig,
)
cs.store(
    package="habitat.task.actions.look_down",
    group="habitat/task/actions",
    name="look_down",
    node=LookDownActionConfig,
)
cs.store(
    package="habitat.task.actions.arm_action",
    group="habitat/task/actions",
    name="arm_action",
    node=ArmActionConfig,
)
cs.store(
    package="habitat.task.actions.base_velocity",
    group="habitat/task/actions",
    name="base_velocity",
    node=BaseVelocityActionConfig,
)
cs.store(
    package="habitat.task.actions.empty",
    group="habitat/task/actions",
    name="empty",
    node=EmptyActionConfig,
)
cs.store(
    package="habitat.task.actions.rearrange_stop",
    group="habitat/task/actions",
    name="rearrange_stop",
    node=RearrangeStopActionConfig,
)
cs.store(
    package="habitat.task.actions.answer",
    group="habitat/task/actions",
    name="answer",
    node=AnswerActionConfig,
)
cs.store(
    package="habitat.task.actions.oracle_nav_action",
    group="habitat/task/actions",
    name="oracle_nav_action",
    node=OracleNavActionConfig,
)

# Dataset Config Schema
cs.store(
    package="habitat.dataset",
    group="habitat/dataset",
    name="dataset_config_schema",
    node=DatasetConfig,
)

# Simulator Sensors
cs.store(
    group="habitat/simulator/sim_sensors",
    name="rgb_sensor",
    node=HabitatSimRGBSensorConfig,
)

cs.store(
    group="habitat/simulator/sim_sensors",
    name="depth_sensor",
    node=HabitatSimDepthSensorConfig,
)

cs.store(
    group="habitat/simulator/sim_sensors",
    name="semantic_sensor",
    node=HabitatSimSemanticSensorConfig,
)

cs.store(
    group="habitat/simulator/sim_sensors",
    name="equirect_rgb_sensor",
    node=HabitatSimEquirectangularRGBSensorConfig,
)

cs.store(
    group="habitat/simulator/sim_sensors",
    name="equirect_depth_sensor",
    node=HabitatSimEquirectangularDepthSensorConfig,
)

cs.store(
    group="habitat/simulator/sim_sensors",
    name="equirect_semantic_sensor",
    node=HabitatSimEquirectangularSemanticSensorConfig,
)


cs.store(
    group="habitat/simulator/sim_sensors",
    name="arm_depth_sensor",
    node=ArmDepthSensorConfig,
)

cs.store(
    group="habitat/simulator/sim_sensors",
    name="arm_rgb_sensor",
    node=ArmRGBSensorConfig,
)

cs.store(
    group="habitat/simulator/sim_sensors",
    name="head_depth_sensor",
    node=HeadDepthSensorConfig,
)

cs.store(
    group="habitat/simulator/sim_sensors",
    name="head_rgb_sensor",
    node=HeadRGBSensorConfig,
)

cs.store(
    group="habitat/simulator/sim_sensors",
    name="head_panoptic_sensor",
    node=HeadPanopticSensorConfig,
)

cs.store(
    group="habitat/simulator/sim_sensors",
    name="third_depth_sensor",
    node=ThirdDepthSensorConfig,
)

cs.store(
    group="habitat/simulator/sim_sensors",
    name="third_rgb_sensor",
    node=ThirdRGBSensorConfig,
)


# Task Sensors
cs.store(
    package="habitat.task.lab_sensors.gps_sensor",
    group="habitat/task/lab_sensors",
    name="gps_sensor",
    node=GPSSensorConfig,
)
cs.store(
    package="habitat.task.lab_sensors.compass_sensor",
    group="habitat/task/lab_sensors",
    name="compass_sensor",
    node=CompassSensorConfig,
)
cs.store(
    package="habitat.task.lab_sensors.robot_start_gps_sensor",
    group="habitat/task/lab_sensors",
    name="robot_start_gps_sensor",
    node=RobotStartGPSSensorConfig,
)
cs.store(
    package="habitat.task.lab_sensors.robot_start_compass_sensor",
    group="habitat/task/lab_sensors",
    name="robot_start_compass_sensor",
    node=RobotStartCompassSensorConfig,
)
cs.store(
    package="habitat.task.lab_sensors.pointgoal_with_gps_compass_sensor",
    group="habitat/task/lab_sensors",
    name="pointgoal_with_gps_compass_sensor",
    node=PointGoalWithGPSCompassSensorConfig,
)
cs.store(
    package="habitat.task.lab_sensors.objectgoal_sensor",
    group="habitat/task/lab_sensors",
    name="objectgoal_sensor",
    node=ObjectGoalSensorConfig,
)
cs.store(
    package="habitat.task.lab_sensors.imagegoal_sensor",
    group="habitat/task/lab_sensors",
    name="imagegoal_sensor",
    node=ImageGoalSensorConfig,
)
cs.store(
    package="habitat.task.lab_sensors.instance_imagegoal_sensor",
    group="habitat/task/lab_sensors",
    name="instance_imagegoal_sensor",
    node=InstanceImageGoalSensorConfig,
)
cs.store(
    package="habitat.task.lab_sensors.instance_imagegoal_hfov_sensor",
    group="habitat/task/lab_sensors",
    name="instance_imagegoal_hfov_sensor",
    node=InstanceImageGoalHFOVSensorConfig,
)
cs.store(
    package="habitat.task.lab_sensors.target_start_sensor",
    group="habitat/task/lab_sensors",
    name="target_start_sensor",
    node=TargetStartSensorConfig,
)
cs.store(
    package="habitat.task.lab_sensors.goal_sensor",
    group="habitat/task/lab_sensors",
    name="goal_sensor",
    node=GoalSensorConfig,
)
cs.store(
    package="habitat.task.lab_sensors.abs_target_start_sensor",
    group="habitat/task/lab_sensors",
    name="abs_target_start_sensor",
    node=AbsTargetStartSensorConfig,
)
cs.store(
    package="habitat.task.lab_sensors.abs_goal_sensor",
    group="habitat/task/lab_sensors",
    name="abs_goal_sensor",
    node=AbsGoalSensorConfig,
)
cs.store(
    package="habitat.task.lab_sensors.joint_sensor",
    group="habitat/task/lab_sensors",
    name="joint_sensor",
    node=JointSensorConfig,
)
cs.store(
    package="habitat.task.lab_sensors.end_effector_sensor",
    group="habitat/task/lab_sensors",
    name="end_effector_sensor",
    node=EEPositionSensorConfig,
)
cs.store(
    package="habitat.task.lab_sensors.is_holding_sensor",
    group="habitat/task/lab_sensors",
    name="is_holding_sensor",
    node=IsHoldingSensorConfig,
)
cs.store(
    package="habitat.task.lab_sensors.relative_resting_pos_sensor",
    group="habitat/task/lab_sensors",
    name="relative_resting_pos_sensor",
    node=RelativeRestingPositionSensorConfig,
)
cs.store(
    package="habitat.task.lab_sensors.instruction_sensor",
    group="habitat/task/lab_sensors",
    name="instruction_sensor",
    node=InstructionSensorConfig,
)
cs.store(
    package="habitat.task.lab_sensors.question_sensor",
    group="habitat/task/lab_sensors",
    name="question_sensor",
    node=QuestionSensorConfig,
)
cs.store(
    package="habitat.task.lab_sensors.object_sensor",
    group="habitat/task/lab_sensors",
    name="object_sensor",
    node=TargetCurrentSensorConfig,
)
cs.store(
    package="habitat.task.lab_sensors.joint_velocity_sensor",
    group="habitat/task/lab_sensors",
    name="joint_velocity_sensor",
    node=JointVelocitySensorConfig,
)
cs.store(
    package="habitat.task.lab_sensors.target_start_gps_compass_sensor",
    group="habitat/task/lab_sensors",
    name="target_start_gps_compass_sensor",
    node=TargetStartGpsCompassSensorConfig,
)
cs.store(
    package="habitat.task.lab_sensors.target_goal_gps_compass_sensor",
    group="habitat/task/lab_sensors",
    name="target_goal_gps_compass_sensor",
    node=TargetGoalGpsCompassSensorConfig,
)
cs.store(
    package="habitat.task.lab_sensors.nav_to_skill_sensor",
    group="habitat/task/lab_sensors",
    name="nav_to_skill_sensor",
    node=NavToSkillSensorConfig,
)
cs.store(
    package="habitat.task.lab_sensors.nav_goal_sensor",
    group="habitat/task/lab_sensors",
    name="nav_goal_sensor",
    node=NavGoalPointGoalSensorConfig,
)
cs.store(
    package="habitat.task.lab_sensors.object_category_sensor",
    group="habitat/task/lab_sensors",
    name="object_category_sensor",
    node=ObjectCategorySensorConfig,
)
cs.store(
    package="habitat.task.lab_sensors.goal_receptacle_sensor",
    group="habitat/task/lab_sensors",
    name="goal_receptacle_sensor",
    node=GoalReceptacleSensorConfig,
)
cs.store(
    package="habitat.task.lab_sensors.start_receptacle_sensor",
    group="habitat/task/lab_sensors",
    name="start_receptacle_sensor",
    node=StartReceptacleSensorConfig,
)
cs.store(
    package="habitat.task.lab_sensors.object_embedding_sensor",
    group="habitat/task/lab_sensors",
    name="object_embedding_sensor",
    node=ObjectEmbeddingSensorConfig,
)
cs.store(
    package="habitat.task.lab_sensors.object_segmentation_sensor",
    group="habitat/task/lab_sensors",
    name="object_segmentation_sensor",
    node=ObjectSegmentationSensorConfig,
)
cs.store(
    package="habitat.task.lab_sensors.receptacle_segmentation_sensor",
    group="habitat/task/lab_sensors",
    name="receptacle_segmentation_sensor",
    node=ReceptacleSegmentationSensorConfig,
)
<<<<<<< HEAD
=======
cs.store(
    package="habitat.task.lab_sensors.cat_nav_goal_segmentation_sensor",
    group="habitat/task/lab_sensors",
    name="cat_nav_goal_segmentation_sensor",
    node=CatNavGoalSegmentationSensorConfig,
)
>>>>>>> 401df5f4

# Task Measurements
cs.store(
    package="habitat.task.measurements.top_down_map",
    group="habitat/task/measurements",
    name="top_down_map",
    node=TopDownMapMeasurementConfig,
)
cs.store(
    package="habitat.task.measurements.distance_to_goal",
    group="habitat/task/measurements",
    name="distance_to_goal",
    node=DistanceToGoalMeasurementConfig,
)
cs.store(
    package="habitat.task.measurements.distance_to_goal_reward",
    group="habitat/task/measurements",
    name="distance_to_goal_reward",
    node=DistanceToGoalRewardMeasurementConfig,
)
cs.store(
    package="habitat.task.measurements.success",
    group="habitat/task/measurements",
    name="success",
    node=SuccessMeasurementConfig,
)
cs.store(
    package="habitat.task.measurements.spl",
    group="habitat/task/measurements",
    name="spl",
    node=SPLMeasurementConfig,
)
cs.store(
    package="habitat.task.measurements.soft_spl",
    group="habitat/task/measurements",
    name="soft_spl",
    node=SoftSPLMeasurementConfig,
)
cs.store(
    package="habitat.task.measurements.num_steps",
    group="habitat/task/measurements",
    name="num_steps",
    node=NumStepsMeasurementConfig,
)
cs.store(
    package="habitat.task.measurements.robot_force",
    group="habitat/task/measurements",
    name="robot_force",
    node=RobotForceMeasurementConfig,
)
cs.store(
    package="habitat.task.measurements.force_terminate",
    group="habitat/task/measurements",
    name="force_terminate",
    node=ForceTerminateMeasurementConfig,
)
cs.store(
    package="habitat.task.measurements.end_effector_to_object_distance",
    group="habitat/task/measurements",
    name="end_effector_to_object_distance",
    node=EndEffectorToObjectDistanceMeasurementConfig,
)
cs.store(
    package="habitat.task.measurements.end_effector_to_rest_distance",
    group="habitat/task/measurements",
    name="end_effector_to_rest_distance",
    node=EndEffectorToRestDistanceMeasurementConfig,
)
cs.store(
    package="habitat.task.measurements.end_effector_to_goal_distance",
    group="habitat/task/measurements",
    name="end_effector_to_goal_distance",
    node=EndEffectorToGoalDistanceMeasurementConfig,
)
cs.store(
    package="habitat.task.measurements.pick_distance_to_goal",
    group="habitat/task/measurements",
    name="pick_distance_to_goal",
    node=PickDistanceToGoalMeasurementConfig,
)
cs.store(
    package="habitat.task.measurements.pick_distance_to_goal_reward",
    group="habitat/task/measurements",
    name="pick_distance_to_goal_reward",
    node=PickDistanceToGoalRewardMeasurementConfig,
)
cs.store(
    package="habitat.task.measurements.did_pick_object",
    group="habitat/task/measurements",
    name="did_pick_object",
    node=DidPickObjectMeasurementConfig,
)
cs.store(
    package="habitat.task.measurements.did_violate_hold_constraint",
    group="habitat/task/measurements",
    name="did_violate_hold_constraint",
    node=DidViolateHoldConstraintMeasurementConfig,
)
cs.store(
    package="habitat.task.measurements.pick_reward",
    group="habitat/task/measurements",
    name="pick_reward",
    node=RearrangePickRewardMeasurementConfig,
)
cs.store(
    package="habitat.task.measurements.pick_success",
    group="habitat/task/measurements",
    name="pick_success",
    node=RearrangePickSuccessMeasurementConfig,
)
cs.store(
    package="habitat.task.measurements.answer_accuracy",
    group="habitat/task/measurements",
    name="answer_accuracy",
    node=AnswerAccuracyMeasurementConfig,
)
cs.store(
    package="habitat.task.measurements.cat_nav_rot_dist_to_goal",
    group="habitat/task/measurements",
    name="cat_nav_rot_dist_to_goal",
    node=CatNavRotDistToGoalMeasurementConfig,
)
cs.store(
    package="habitat.task.measurements.episode_info",
    group="habitat/task/measurements",
    name="episode_info",
    node=EpisodeInfoMeasurementConfig,
)
cs.store(
    package="habitat.task.measurements.robot_colls",
    group="habitat/task/measurements",
    name="robot_colls",
    node=RobotCollisionsMeasurementConfig,
)
cs.store(
    package="habitat.task.measurements.object_to_goal_distance",
    group="habitat/task/measurements",
    name="object_to_goal_distance",
    node=ObjectToGoalDistanceMeasurementConfig,
)
cs.store(
    package="habitat.task.measurements.obj_at_goal",
    group="habitat/task/measurements",
    name="obj_at_goal",
    node=ObjAtGoalMeasurementConfig,
)
cs.store(
    package="habitat.task.measurements.obj_anywhere_on_goal",
    group="habitat/task/measurements",
    name="obj_anywhere_on_goal",
    node=ObjAnywhereOnGoalMeasurementConfig,
)
cs.store(
    package="habitat.task.measurements.place_success",
    group="habitat/task/measurements",
    name="place_success",
    node=PlaceSuccessMeasurementConfig,
)
cs.store(
    package="habitat.task.measurements.place_reward",
    group="habitat/task/measurements",
    name="place_reward",
    node=PlaceRewardMeasurementConfig,
)
cs.store(
    package="habitat.task.measurements.move_objects_reward",
    group="habitat/task/measurements",
    name="move_objects_reward",
    node=MoveObjectsRewardMeasurementConfig,
)
cs.store(
    package="habitat.task.measurements.does_want_terminate",
    group="habitat/task/measurements",
    name="does_want_terminate",
    node=DoesWantTerminateMeasurementConfig,
)
cs.store(
    package="habitat.task.measurements.composite_success",
    group="habitat/task/measurements",
    name="composite_success",
    node=CompositeSuccessMeasurementConfig,
)
cs.store(
    package="habitat.task.measurements.gfx_replay_measure",
    group="habitat/task/measurements",
    name="gfx_replay_measure",
    node=GfxReplayMeasureMeasurementConfig,
)
cs.store(
    package="habitat.task.measurements.composite_stage_goals",
    group="habitat/task/measurements",
    name="composite_stage_goals",
    node=CompositeStageGoalsMeasurementConfig,
)
cs.store(
    package="habitat.task.measurements.ee_dist_to_marker",
    group="habitat/task/measurements",
    name="ee_dist_to_marker",
    node=EndEffectorDistToMarkerMeasurementConfig,
)
cs.store(
    package="habitat.task.measurements.art_obj_at_desired_state",
    group="habitat/task/measurements",
    name="art_obj_at_desired_state",
    node=ArtObjAtDesiredStateMeasurementConfig,
)
cs.store(
    package="habitat.task.measurements.art_obj_state",
    group="habitat/task/measurements",
    name="art_obj_state",
    node=ArtObjStateMeasurementConfig,
)
cs.store(
    package="habitat.task.measurements.art_obj_success",
    group="habitat/task/measurements",
    name="art_obj_success",
    node=ArtObjSuccessMeasurementConfig,
)
cs.store(
    package="habitat.task.measurements.art_obj_reward",
    group="habitat/task/measurements",
    name="art_obj_reward",
    node=ArtObjRewardMeasurementConfig,
)
cs.store(
    package="habitat.task.measurements.nav_to_pos_succ",
    group="habitat/task/measurements",
    name="nav_to_pos_succ",
    node=NavToPosSuccMeasurementConfig,
)
cs.store(
    package="habitat.task.measurements.rot_dist_to_goal",
    group="habitat/task/measurements",
    name="rot_dist_to_goal",
    node=RotDistToGoalMeasurementConfig,
)
cs.store(
    package="habitat.task.measurements.rearrange_nav_to_obj_success",
    group="habitat/task/measurements",
    name="rearrange_nav_to_obj_success",
    node=NavToObjSuccessMeasurementConfig,
)
cs.store(
    package="habitat.task.measurements.rearrange_nav_to_obj_reward",
    group="habitat/task/measurements",
    name="rearrange_nav_to_obj_reward",
    node=NavToObjRewardMeasurementConfig,
)
cs.store(
    package="habitat.task.measurements.bad_called_terminate",
    group="habitat/task/measurements",
    name="bad_called_terminate",
    node=BadCalledTerminateMeasurementConfig,
)
cs.store(
    package="habitat.task.measurements.dist_to_goal",
    group="habitat/task/measurements",
    name="dist_to_goal",
    node=DistToGoalMeasurementConfig,
)
cs.store(
    package="habitat.task.measurements.rearrange_reach_reward",
    group="habitat/task/measurements",
    name="rearrange_reach_reward",
    node=RearrangeReachRewardMeasurementConfig,
)
cs.store(
    package="habitat.task.measurements.rearrange_reach_success",
    group="habitat/task/measurements",
    name="rearrange_reach_success",
    node=RearrangeReachSuccessMeasurementConfig,
)


from hydra.core.config_search_path import ConfigSearchPath
from hydra.core.plugins import Plugins
from hydra.plugins.search_path_plugin import SearchPathPlugin


class HabitatConfigPlugin(SearchPathPlugin):
    def manipulate_search_path(self, search_path: ConfigSearchPath) -> None:
        search_path.append(
            provider="habitat",
            path="pkg://habitat/config/",
        )


def register_hydra_plugin(plugin) -> None:
    """Hydra users should call this function before invoking @hydra.main"""
    Plugins.instance().register(plugin)<|MERGE_RESOLUTION|>--- conflicted
+++ resolved
@@ -405,15 +405,12 @@
 
 
 @attr.s(auto_attribs=True, slots=True)
-<<<<<<< HEAD
-=======
 class CatNavGoalSegmentationSensorConfig(LabSensorConfig):
     type: str = "CatNavGoalSegmentationSensor"
     dimensionality: int = 256
 
 
 @attr.s(auto_attribs=True, slots=True)
->>>>>>> 401df5f4
 class LocalizationSensorConfig(LabSensorConfig):
     type: str = "LocalizationSensor"
 
@@ -1565,15 +1562,12 @@
     name="receptacle_segmentation_sensor",
     node=ReceptacleSegmentationSensorConfig,
 )
-<<<<<<< HEAD
-=======
 cs.store(
     package="habitat.task.lab_sensors.cat_nav_goal_segmentation_sensor",
     group="habitat/task/lab_sensors",
     name="cat_nav_goal_segmentation_sensor",
     node=CatNavGoalSegmentationSensorConfig,
 )
->>>>>>> 401df5f4
 
 # Task Measurements
 cs.store(
