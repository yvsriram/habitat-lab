# @package habitat.task

defaults:
  - /habitat/task: task_config_base
  - /habitat/task/actions:
    - base_velocity
    - rearrange_stop
  - /habitat/task/measurements:
    - object_to_goal_distance
    - robot_force
    - force_terminate
    - robot_colls
<<<<<<< HEAD
    - cat_nav_rot_dist_to_goal
=======
    - ovmm_rot_dist_to_goal
>>>>>>> 9bc04103
    - dist_to_goal
    - nav_to_pos_succ
    - does_want_terminate
    - ovmm_nav_to_obj_success
    - bad_called_terminate
    - ovmm_nav_to_obj_reward
    - num_steps
  - /habitat/task/lab_sensors:
    - joint_sensor
    - joint_velocity_sensor
    - goal_receptacle_sensor
    - cat_nav_goal_segmentation_sensor
    - receptacle_segmentation_sensor
    - robot_start_gps_sensor
    - robot_start_compass_sensor
  - _self_

type: CatNavToObjTask-v0
reward_measure: ovmm_nav_to_obj_reward
success_measure: ovmm_nav_to_obj_success
success_reward: 10.0
slack_reward: -0.005
end_on_success: True
constraint_violation_ends_episode: False
constraint_violation_drops_object: True
object_in_hand_sample_prob: 1.0

measurements:
  force_terminate:
    max_accum_force: 10_000.0
    max_instant_force: 10_000.0
lab_sensors:
  joint_sensor:
    dimensionality: 10
  joint_velocity_sensor:
    dimensionality: 10<|MERGE_RESOLUTION|>--- conflicted
+++ resolved
@@ -10,11 +10,7 @@
     - robot_force
     - force_terminate
     - robot_colls
-<<<<<<< HEAD
-    - cat_nav_rot_dist_to_goal
-=======
     - ovmm_rot_dist_to_goal
->>>>>>> 9bc04103
     - dist_to_goal
     - nav_to_pos_succ
     - does_want_terminate
@@ -26,7 +22,7 @@
     - joint_sensor
     - joint_velocity_sensor
     - goal_receptacle_sensor
-    - cat_nav_goal_segmentation_sensor
+    - ovmm_nav_goal_segmentation_sensor
     - receptacle_segmentation_sensor
     - robot_start_gps_sensor
     - robot_start_compass_sensor
