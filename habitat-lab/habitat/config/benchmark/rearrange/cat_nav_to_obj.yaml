--- conflicted
+++ resolved
@@ -36,12 +36,8 @@
     kinematic_mode: True
     agents:
       main_agent:
-<<<<<<< HEAD
-        radius: 0.3
-=======
         radius: 0.085
         height: 1.41
->>>>>>> e0208ee9
         robot_urdf: data/robots/hab_stretch/urdf/hab_stretch.urdf
         robot_type: "StretchRobot"
         sim_sensors:
