---
<<<<<<< HEAD
dataset_path: data/test_scene_dataset/floorplanner.scene_dataset_config.json
# dataset_path: "data/hab-fp-dataset-no-doors/hab-fp.scene_dataset_config.json"
=======
dataset_path: "data/fp_mini_receptacles/fp_mini.scene_dataset_config.json"
>>>>>>> 240945d5
additional_object_paths:
- data/objects/ycb/configs/
- data/objects/amazon_berkeley/configs/
- data/objects/google_object_dataset/configs/
scene_sets:
<<<<<<< HEAD
- name: any
  included_substrings:
  - '102815859'
  excluded_substrings: []
  # -
  #   name: "any"
  #   included_substrings:
  #     - "102344094"
  #   excluded_substrings: []
=======
  -
    name: "any"
    included_substrings:
      - "102344049"
    excluded_substrings:
      - "NONE"
>>>>>>> 240945d5

object_sets:
- name: seen_action_figure
  included_substrings:
  - Nickelodeon_Teenage_Mutant_Ninja_Turtles_Raphael
  - Nickelodeon_Teenage_Mutant_Ninja_Turtles_Michelangelo
  - Dino_3
  - Nintendo_Yoshi_Action_Figure
  - SpiderMan_Titan_Hero_12Inch_Action_Figure_oo1qph4wwiW
  - Nickelodeon_Teenage_Mutant_Ninja_Turtles_Leonardo
  - Teenage_Mutant_Ninja_Turtles_Rahzar_Action_Figure
  excluded_substrings: []
- name: seen_basket
  included_substrings:
  - Spritz_Easter_Basket_Plastic_Teal
  excluded_substrings: []
- name: seen_book
  included_substrings:
  - Eat_to_Live_The_Amazing_NutrientRich_Program_for_Fast_and_Sustained_Weight_Loss_Revised_Edition_Book
  - B01DN8TB5U
  excluded_substrings: []
- name: seen_bowl
  included_substrings:
  - Bradshaw_International_11642_7_Qt_MP_Plastic_Bowl
  - Footed_Bowl_Sand
  - Now_Designs_Bowl_Akita_Black
  - Threshold_Bead_Cereal_Bowl_White
  - Neat_Solutions_Character_Bib_2_pack
  - B075HWTX4Z
  excluded_substrings: []
- name: seen_candle_holder
  included_substrings:
  - B075HR7LD2
  - B075HX7JB2
  excluded_substrings: []
- name: seen_canister
  included_substrings:
  - B07MBFDKYY
  - B07M6PK8QN
  excluded_substrings: []
- name: seen_cup
  included_substrings:
  - Ecoforms_Cup_B4_SAN
  excluded_substrings: []
- name: seen_dishtowel
  included_substrings:
  - Tag_Dishtowel_Waffle_Gray_Checks_18_x_26
  - Tag_Dishtowel_Basket_Weave_Red_18_x_26
  - Cole_Hardware_Dishtowel_BlueWhite
  - Tag_Dishtowel_Green
  - Cole_Hardware_Dishtowel_Blue
  - Tag_Dishtowel_Dobby_Stripe_Blue_18_x_26
  excluded_substrings: []
- name: seen_hat
  included_substrings:
  - DPC_Handmade_Hat_Brown
  - Object_REmvBDJStub
  excluded_substrings: []
- name: seen_medicine_bottle
  included_substrings:
  - AllergenFree_JarroDophilus
  - Sleep_Optimizer
  - Organic_Whey_Protein_Unflavored
  - PhosphOmega
  - Organic_Whey_Protein_Vanilla
  - QHPomegranate
  - 5_HTP
  - Blackcurrant_Lutein
  - Bifidus_Balance_FOS
  - NattoMax
  - QAbsorb_CoQ10
  excluded_substrings:
  - QAbsorb_CoQ10_53iUqjWjW3O
- name: seen_mouse_pad
  included_substrings:
  - B06X6H2WF7
  - B06X3W3YQD
  excluded_substrings: []
- name: seen_pencil_case
  included_substrings:
  - Big_Dot_Aqua_Pencil_Case
  - Olive_Kids_Butterfly_Garden_Pencil_Case
  - Pinwheel_Pencil_Case
  excluded_substrings: []
- name: seen_plate
  included_substrings:
  - Threshold_Bistro_Ceramic_Dinner_Plate_Ruby_Ring
  excluded_substrings: []
- name: seen_shoe
  included_substrings:
  - Crazy_8
  - 11pro_SL_TRX_FG
  - ASICS_GELBlur33_20_GS_BlackWhiteSafety_Orange
  - TOP_TEN_HI
  - FYW_ALTERNATION
  - California_Navy_Tieks_Italian_Leather_Ballet_Flats
  - PureFlow_2_Color_RylPurHibiscusBlkSlvrWht_Size_50
  - TERREX_FAST_X_GTX
  - PureConnect_2_Color_FernNightlifeSilverBlack_Size_70_5w0BYsiogeV
  - ASICS_GELBlur33_20_GS_Flash_YellowHot_PunchSilver
  - Chelsea_lo_fl_rdheel_zAQrnhlEfw8
  - Sperry_TopSider_tNB9t6YBUf3
  - TZX_Runner
  - Crazy_Shadow_2
  - Sienna_Brown_Croc_Tieks_Patent_Leather_Crocodile_Print_Ballet_Flats
  - AMBERLIGHT_UP_W
  - TERREX_FAST_R
  - F10_TRX_TF_rH7tmKCdUJq
  - D_ROSE_773_II_hvInJwJ5HUD
  - Predator_LZ_TRX_FG
  - ASICS_GELChallenger_9_Royal_BlueWhiteBlack
  - ASICS_GELLinksmaster_WhiteSilverCarolina_Blue
  - ASICS_GELResolution_5_Flash_YellowBlackSilver
  - Santa_Cruz_Mens_umxTczr1Ygg
  - F5_TRX_FG
  - CLIMACOOL_BOAT_BREEZE_IE6CyqSaDwN
  - Cream_Tieks_Italian_Leather_Ballet_Flats
  - D_ROSE_773_II_Kqclsph05pE
  - Santa_Cruz_Mens_G7kQXK7cIky
  - REEF_ZENFUN
  - ClimaCool_Aerate_2_W_Wide
  - Starstruck_Tieks_Glittery_Gold_Italian_Leather_Ballet_Flats
  - ASICS_GELDirt_Dog_4_SunFlameBlack
  - Adrenaline_GTS_13_Color_WhtObsdianBlckOlmpcSlvr_Size_70
  excluded_substrings:
  - TOP_TEN_HI_60KlbRbdoJA
  - Crazy_Shadow_2_oW4Jd10HFFr
- name: seen_soap_dish
  included_substrings:
  - Threshold_Bamboo_Ceramic_Soap_Dish
  excluded_substrings: []
- name: seen_sponge
  included_substrings:
  - Big_O_Sponges_Assorted_Cellulose_12_pack
  excluded_substrings: []
- name: seen_stuffed_toy
  included_substrings:
  - Ortho_Forward_Facing_QCaor9ImJ2G
  - Sootheze_Toasty_Orca
  - Animal_Planet_Foam_2Headed_Dragon
  - Elephant
  - Ortho_Forward_Facing_3Q6J2oKJD92
  excluded_substrings:
  - Sootheze_Cold_Therapy_Elephant
- name: seen_sushi_mat
  included_substrings:
  - Sushi_Mat
  excluded_substrings: []
- name: seen_tape
  included_substrings:
  - 3M_Vinyl_Tape_Green_1_x_36_yd
  - Cole_Hardware_Antislip_Surfacing_Material_White
  - Cole_Hardware_Antislip_Surfacing_White_2_x_60
  - Shurtape_Gaffers_Tape_Silver_2_x_60_yd
  excluded_substrings: []
- name: seen_vase
  included_substrings:
  - B07JM1K8VH
  - B07B8W8FBV
  - B07HSJVP5C
  - B075HR7DM7
  - B078JJDPR2
  - B075HR7KY9
  - B07B8NVHX1
  - B07HSLG6WR
  - B075HXPFTG
  - B07B8PXTSY
  - B07JLBDT51
  - B075HR4ZDB
  excluded_substrings: []
- name: test_unseen_action_figure
  included_substrings:
  - Nintendo_Mario_Action_Figure
  - Dino_4
  - Dino_5
  - Playmates_Industrial_CoSplinter_Teenage_Mutant_Ninja_Turtle_Action_Figure
  - Playmates_nickelodeon_teenage_mutant_ninja_turtles_shredder
  - SpiderMan_Titan_Hero_12Inch_Action_Figure_5Hnn4mtkFsP
  excluded_substrings: []
- name: test_unseen_basket
  included_substrings:
  - RJ_Rabbit_Easter_Basket_Blue
  excluded_substrings: []
- name: test_unseen_book
  included_substrings:
  - B078GTTCCF
  excluded_substrings: []
- name: test_unseen_bowl
  included_substrings:
  - Cole_Hardware_Bowl_Scirocco_YellowBlue
  - B075HWDSDK
  - Sea_to_Summit_Xl_Bowl
  - Threshold_Porcelain_Serving_Bowl_Coupe_White
  - Calphalon_Kitchen_Essentials_12_Cast_Iron_Fry_Pan_Black
  excluded_substrings: []
- name: test_unseen_can
  included_substrings:
  - Don_Franciscos_Gourmet_Coffee_Medium_Decaf_100_Colombian_12_oz_340_g
  excluded_substrings: []
- name: test_unseen_can_opener
  included_substrings:
  - OXO_Soft_Works_Can_Opener_SnapLock
  excluded_substrings: []
- name: test_unseen_candle_holder
  included_substrings:
  - B075HXHKTZ
  excluded_substrings: []
- name: test_unseen_canister
  included_substrings:
  - B07MF1SFKD
  - B07M6PJ66Q
  excluded_substrings: []
- name: test_unseen_dishtowel
  included_substrings:
  - Tag_Dishtowel_18_x_26
  - Cole_Hardware_Dishtowel_Red
  - Cole_Hardware_Dishtowel_Multicolors
  - Cole_Hardware_Dishtowel_Stripe
  - Envision_Home_Dish_Drying_Mat_Red_6_x_18
  excluded_substrings: []
- name: test_unseen_hat
  included_substrings:
  - DPC_tropical_Trends_Hat
  excluded_substrings: []
- name: test_unseen_medicine_bottle
  included_substrings:
  - QAbsorb_CoQ10_53iUqjWjW3O
  - Folic_Acid
  - CoQ10_wSSVoxVppVD
  - Borage_GLA240Gamma_Tocopherol
  - Quercetin_500
  - Prostate_Optimizer
  - Theanine
  - Pet_Dophilus_powder
  - Perricone_MD_Health_Weight_Management_Supplements
  - Beta_Glucan
  excluded_substrings: []
- name: test_unseen_mouse_pad
  included_substrings:
  - B003QTD4Y6
  excluded_substrings: []
- name: test_unseen_pencil_case
  included_substrings:
  - Big_Dot_Pink_Pencil_Case
  - Olive_Kids_Robots_Pencil_Case
  - Olive_Kids_Paisley_Pencil_Case
  excluded_substrings: []
- name: test_unseen_plate
  included_substrings:
  - Threshold_Dinner_Plate_Square_Rim_White_Porcelain
  excluded_substrings: []
- name: test_unseen_scissors
  included_substrings:
  - Diamond_Visions_Scissors_Red
  excluded_substrings: []
- name: test_unseen_screwdriver
  included_substrings:
  - Craftsman_Grip_Screwdriver_Phillips_Cushion
  excluded_substrings: []
- name: test_unseen_shoe
  included_substrings:
  - TOP_TEN_HI_60KlbRbdoJA
  - Sperry_TopSider_pSUFPWQXPp3
  - Santa_Cruz_Mens_YmsMDkFf11Z
  - D_ROSE_45
  - PHEEHAN_RUN
  - PureConnect_2_Color_AnthrcteKnckoutPnkGrnGecko_Size_50
  - F10_TRX_FG_ssscuo9tGxb
  - ASICS_GELTour_Lyte_WhiteOrchidSilver
  - ASICS_GELAce_Pro_Pearl_WhitePink
  - Santa_Cruz_Mens_vnbiTDDt5xH
  - Copperhead_Snake_Tieks_Brown_Snake_Print_Ballet_Flats
  - REEF_BRAIDED_CUSHION
  - ASICS_GEL1140V_WhiteBlackSilver
  - Ravenna_4_Color_WhtOlyBluBlkShkOrngSlvRdO_Size_70
  - ASICS_GEL1140V_WhiteRoyalSilver
  - REEF_BANTU
  - Cascadia_8_Color_AquariusHibscsBearingSeaBlk_Size_50
  - PureCadence_2_Color_HiRskRedNghtlfeSlvrBlckWht_Size_70
  - ASICS_HyperRocketgirl_SP_5_WhiteMalibu_BlueBlack
  - ENFR_MID_ENFORCER
  - PureCadence_2_Color_TleBluLmePnchSlvMoodIndgWh_Size_50_EEzAfcBfHHO
  - FYW_DIVISION
  - Azure_Snake_Tieks_Leather_Snake_Print_Ballet_Flats
  - Colton_Wntr_Chukka_y4jO0I8JQFW
  - Crazy_Shadow_2_oW4Jd10HFFr
  - ASICS_GELLinksmaster_WhiteRasberryGunmetal
  - Adrenaline_GTS_13_Color_DrkDenimWhtBachlorBttnSlvr_Size_50_yfK40TNjq0V
  - PureConnect_2_Color_BlckBrllntBluNghtlfeAnthrct_Size_70
  - TROCHILUS_BOOST
  - Chelsea_BlkHeelPMP_DwxLtZNxLZZ
  - ASICS_GELLinksmaster_WhiteCoffeeSand
  - D_ROSE_ENGLEWOOD_II
  - Court_Attitude
  excluded_substrings: []
- name: test_unseen_spatula
  included_substrings:
  - OXO_Cookie_Spatula
  excluded_substrings: []
- name: test_unseen_stuffed_toy
  included_substrings:
  - Shark
  - Sootheze_Cold_Therapy_Elephant
  - Racoon
  - Squirrel
  - Ortho_Forward_Facing
  excluded_substrings:
  - Ortho_Forward_Facing_3Q6J2oKJD92
  - Ortho_Forward_Facing_CkAW6rL25xH
  - Ortho_Forward_Facing_QCaor9ImJ2G
- name: test_unseen_tape
  included_substrings:
  - 3M_Antislip_Surfacing_Light_Duty_White
  - Shurtape_Tape_Purple_CP28
  - Shurtape_30_Day_Removal_UV_Delct_15
  excluded_substrings: []
- name: test_unseen_vase
  included_substrings:
  - B07B8NZQ68
  - B078JMJC49
  - B078JGHZT3
  - B075HXJPW6
  - B078JMJC46
  - B075HWX46K
  - B075HXLWT5
  - B07JM6GHC8
  - B078JGYJTG
  - B07HSMVFMP
  - B075HWMC6S
  - B07B8VJBCL
  excluded_substrings: []
receptacle_sets:
<<<<<<< HEAD
- name: hab2
  included_object_substrings:
  - ''
  excluded_object_substrings: []
  included_receptacle_substrings:
  - receptacle_hall_shelf_lower
  - receptacle_hall_shelf_middle
  - receptacle_kitchen_counter_corner
  - receptacle_kitchen_counter_left
  - receptacle_kitchen_counter_middle
  - receptacle_kitchen_counter_right
  - receptacle_kitchen_island
  - receptacle_living_left_shelf_lower_left
  - receptacle_living_left_shelf_lower_middle_right
  - receptacle_living_left_shelf_lower_midle_left
  - receptacle_living_left_shelf_lower_right
  - receptacle_living_mantle
  - receptacle_living_right_shelf_lower_left
  - receptacle_living_right_shelf_lower_middle_right
  - receptacle_living_right_shelf_lower_midle_left
  - receptacle_living_right_shelf_lower_right
  - receptacle_living_table
  - receptacle_mesh_counter1
  - receptacle_office_desk
  excluded_receptacle_substrings: []
=======
  -
    name: "hab2"
    included_object_substrings:
      - ""
    excluded_object_substrings: []
    included_receptacle_substrings:
      - ""
    excluded_receptacle_substrings: []

>>>>>>> 240945d5
scene_sampler:
  type: subset
  params:
    scene_sets:
    - any
object_samplers:
- name: train_set
  type: category_balanced
  params:
    object_sets:
    - seen_action_figure
    - seen_basket
    - seen_book
    - seen_bowl
    - seen_candle_holder
    - seen_canister
    - seen_cup
    - seen_dishtowel
    - seen_hat
    - seen_medicine_bottle
    - seen_mouse_pad
    - seen_pencil_case
    - seen_plate
    - seen_shoe
    - seen_soap_dish
    - seen_sponge
    - seen_stuffed_toy
    - seen_sushi_mat
    - seen_tape
    - seen_vase
    receptacle_sets:
    - hab2
    num_samples:
    - 20
    - 20
    orientation_sampling: up
    nav_to_min_distance: 1.5
#- name: test_set
#  type: category_balanced
#  params:
#    object_sets:
#    - test_unseen_action_figure
#    - test_unseen_basket
#    - test_unseen_book
#    - test_unseen_bowl
#    - test_unseen_can
#    - test_unseen_can_opener
#    - test_unseen_candle_holder
#    - test_unseen_canister
#    - test_unseen_dishtowel
#    - test_unseen_hat
#    - test_unseen_medicine_bottle
#    - test_unseen_mouse_pad
#    - test_unseen_pencil_case
#    - test_unseen_plate
#    - test_unseen_scissors
#    - test_unseen_screwdriver
#    - test_unseen_shoe
#    - test_unseen_spatula
#    - test_unseen_stuffed_toy
#    - test_unseen_tape
#    - test_unseen_vase
#    - seen_action_figure
#    - seen_basket
#    - seen_book
#    - seen_bowl
#    - seen_candle_holder
#    - seen_canister
#    - seen_cup
#    - seen_dishtowel
#    - seen_hat
#    - seen_medicine_bottle
#    - seen_mouse_pad
#    - seen_pencil_case
#    - seen_plate
#    - seen_shoe
#    - seen_soap_dish
#    - seen_sponge
#    - seen_stuffed_toy
#    - seen_sushi_mat
#    - seen_tape
#    - seen_vase
#    receptacle_sets:
#    - hab2
#    num_samples:
#    - 20
#    - 20
#    orientation_sampling: up
#    nav_to_min_distance: 1.5
object_target_samplers:
- name: hab2
  type: uniform
  params:
    object_samplers:
    - train_set
    #- test_set
    receptacle_sets:
    - hab2
    num_samples:
    - 1
    - 1
    orientation_sampling: up
    nav_to_min_distance: 1.5<|MERGE_RESOLUTION|>--- conflicted
+++ resolved
@@ -1,33 +1,16 @@
 ---
-<<<<<<< HEAD
-dataset_path: data/test_scene_dataset/floorplanner.scene_dataset_config.json
-# dataset_path: "data/hab-fp-dataset-no-doors/hab-fp.scene_dataset_config.json"
-=======
 dataset_path: "data/fp_mini_receptacles/fp_mini.scene_dataset_config.json"
->>>>>>> 240945d5
 additional_object_paths:
 - data/objects/ycb/configs/
 - data/objects/amazon_berkeley/configs/
 - data/objects/google_object_dataset/configs/
 scene_sets:
-<<<<<<< HEAD
-- name: any
-  included_substrings:
-  - '102815859'
-  excluded_substrings: []
-  # -
-  #   name: "any"
-  #   included_substrings:
-  #     - "102344094"
-  #   excluded_substrings: []
-=======
   -
     name: "any"
     included_substrings:
       - "102344049"
     excluded_substrings:
       - "NONE"
->>>>>>> 240945d5
 
 object_sets:
 - name: seen_action_figure
@@ -360,33 +343,6 @@
   - B07B8VJBCL
   excluded_substrings: []
 receptacle_sets:
-<<<<<<< HEAD
-- name: hab2
-  included_object_substrings:
-  - ''
-  excluded_object_substrings: []
-  included_receptacle_substrings:
-  - receptacle_hall_shelf_lower
-  - receptacle_hall_shelf_middle
-  - receptacle_kitchen_counter_corner
-  - receptacle_kitchen_counter_left
-  - receptacle_kitchen_counter_middle
-  - receptacle_kitchen_counter_right
-  - receptacle_kitchen_island
-  - receptacle_living_left_shelf_lower_left
-  - receptacle_living_left_shelf_lower_middle_right
-  - receptacle_living_left_shelf_lower_midle_left
-  - receptacle_living_left_shelf_lower_right
-  - receptacle_living_mantle
-  - receptacle_living_right_shelf_lower_left
-  - receptacle_living_right_shelf_lower_middle_right
-  - receptacle_living_right_shelf_lower_midle_left
-  - receptacle_living_right_shelf_lower_right
-  - receptacle_living_table
-  - receptacle_mesh_counter1
-  - receptacle_office_desk
-  excluded_receptacle_substrings: []
-=======
   -
     name: "hab2"
     included_object_substrings:
@@ -396,7 +352,6 @@
       - ""
     excluded_receptacle_substrings: []
 
->>>>>>> 240945d5
 scene_sampler:
   type: subset
   params:
