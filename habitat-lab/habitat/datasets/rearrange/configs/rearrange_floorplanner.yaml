---
<<<<<<< HEAD
dataset_path: "data/fp_mini_receptacles/fp_mini.scene_dataset_config.json"
=======
dataset_path: data/test_scene_dataset/floorplanner.scene_dataset_config.json
>>>>>>> 234303ef
additional_object_paths:
- data/objects/ycb/configs/
- data/objects/amazon_berkeley/configs/
- data/objects/google_object_dataset/configs/
scene_sets:
<<<<<<< HEAD
  -
    name: "any"
    included_substrings:
      - "102344049"
    excluded_substrings:
      - "NONE"

=======
- name: any
  included_substrings:
  - "102815859"
  excluded_substrings:
  - '105515541_173104641'
  - 'NONE'
>>>>>>> 234303ef
object_sets:
- name: seen_action_figure
  included_substrings:
  - Nickelodeon_Teenage_Mutant_Ninja_Turtles_Raphael
  - Nickelodeon_Teenage_Mutant_Ninja_Turtles_Michelangelo
  - Dino_3
  - Nintendo_Yoshi_Action_Figure
  - SpiderMan_Titan_Hero_12Inch_Action_Figure_oo1qph4wwiW
  - Nickelodeon_Teenage_Mutant_Ninja_Turtles_Leonardo
  - Teenage_Mutant_Ninja_Turtles_Rahzar_Action_Figure
  excluded_substrings: []
- name: seen_basket
  included_substrings:
  - Spritz_Easter_Basket_Plastic_Teal
  excluded_substrings: []
- name: seen_book
  included_substrings:
  - Eat_to_Live_The_Amazing_NutrientRich_Program_for_Fast_and_Sustained_Weight_Loss_Revised_Edition_Book
  - B01DN8TB5U
  excluded_substrings: []
- name: seen_bowl
  included_substrings:
  - Bradshaw_International_11642_7_Qt_MP_Plastic_Bowl
  - Footed_Bowl_Sand
  - Now_Designs_Bowl_Akita_Black
  - Threshold_Bead_Cereal_Bowl_White
  - Neat_Solutions_Character_Bib_2_pack
  - B075HWTX4Z
  excluded_substrings: []
- name: seen_candle_holder
  included_substrings:
  - B075HR7LD2
  - B075HX7JB2
  excluded_substrings: []
- name: seen_canister
  included_substrings:
  - B07MBFDKYY
  - B07M6PK8QN
  excluded_substrings: []
- name: seen_cup
  included_substrings:
  - Ecoforms_Cup_B4_SAN
  excluded_substrings: []
- name: seen_dishtowel
  included_substrings:
  - Tag_Dishtowel_Waffle_Gray_Checks_18_x_26
  - Tag_Dishtowel_Basket_Weave_Red_18_x_26
  - Cole_Hardware_Dishtowel_BlueWhite
  - Tag_Dishtowel_Green
  - Cole_Hardware_Dishtowel_Blue
  - Tag_Dishtowel_Dobby_Stripe_Blue_18_x_26
  excluded_substrings: []
- name: seen_hat
  included_substrings:
  - DPC_Handmade_Hat_Brown
  - Object_REmvBDJStub
  excluded_substrings: []
- name: seen_medicine_bottle
  included_substrings:
  - AllergenFree_JarroDophilus
  - Sleep_Optimizer
  - Organic_Whey_Protein_Unflavored
  - PhosphOmega
  - Organic_Whey_Protein_Vanilla
  - QHPomegranate
  - 5_HTP
  - Blackcurrant_Lutein
  - Bifidus_Balance_FOS
  - NattoMax
  - QAbsorb_CoQ10
  excluded_substrings:
  - QAbsorb_CoQ10_53iUqjWjW3O
- name: seen_mouse_pad
  included_substrings:
  - B06X6H2WF7
  - B06X3W3YQD
  excluded_substrings: []
- name: seen_pencil_case
  included_substrings:
  - Big_Dot_Aqua_Pencil_Case
  - Olive_Kids_Butterfly_Garden_Pencil_Case
  - Pinwheel_Pencil_Case
  excluded_substrings: []
- name: seen_plate
  included_substrings:
  - Threshold_Bistro_Ceramic_Dinner_Plate_Ruby_Ring
  excluded_substrings: []
- name: seen_shoe
  included_substrings:
  - Crazy_8
  - 11pro_SL_TRX_FG
  - ASICS_GELBlur33_20_GS_BlackWhiteSafety_Orange
  - TOP_TEN_HI
  - FYW_ALTERNATION
  - California_Navy_Tieks_Italian_Leather_Ballet_Flats
  - PureFlow_2_Color_RylPurHibiscusBlkSlvrWht_Size_50
  - TERREX_FAST_X_GTX
  - PureConnect_2_Color_FernNightlifeSilverBlack_Size_70_5w0BYsiogeV
  - ASICS_GELBlur33_20_GS_Flash_YellowHot_PunchSilver
  - Chelsea_lo_fl_rdheel_zAQrnhlEfw8
  - Sperry_TopSider_tNB9t6YBUf3
  - TZX_Runner
  - Crazy_Shadow_2
  - Sienna_Brown_Croc_Tieks_Patent_Leather_Crocodile_Print_Ballet_Flats
  - AMBERLIGHT_UP_W
  - TERREX_FAST_R
  - F10_TRX_TF_rH7tmKCdUJq
  - D_ROSE_773_II_hvInJwJ5HUD
  - Predator_LZ_TRX_FG
  - ASICS_GELChallenger_9_Royal_BlueWhiteBlack
  - ASICS_GELLinksmaster_WhiteSilverCarolina_Blue
  - ASICS_GELResolution_5_Flash_YellowBlackSilver
  - Santa_Cruz_Mens_umxTczr1Ygg
  - F5_TRX_FG
  - CLIMACOOL_BOAT_BREEZE_IE6CyqSaDwN
  - Cream_Tieks_Italian_Leather_Ballet_Flats
  - D_ROSE_773_II_Kqclsph05pE
  - Santa_Cruz_Mens_G7kQXK7cIky
  - REEF_ZENFUN
  - ClimaCool_Aerate_2_W_Wide
  - Starstruck_Tieks_Glittery_Gold_Italian_Leather_Ballet_Flats
  - ASICS_GELDirt_Dog_4_SunFlameBlack
  - Adrenaline_GTS_13_Color_WhtObsdianBlckOlmpcSlvr_Size_70
  excluded_substrings:
  - TOP_TEN_HI_60KlbRbdoJA
  - Crazy_Shadow_2_oW4Jd10HFFr
- name: seen_soap_dish
  included_substrings:
  - Threshold_Bamboo_Ceramic_Soap_Dish
  excluded_substrings: []
- name: seen_sponge
  included_substrings:
  - Big_O_Sponges_Assorted_Cellulose_12_pack
  excluded_substrings: []
- name: seen_stuffed_toy
  included_substrings:
  - Ortho_Forward_Facing_QCaor9ImJ2G
  - Sootheze_Toasty_Orca
  - Animal_Planet_Foam_2Headed_Dragon
  - Elephant
  - Ortho_Forward_Facing_3Q6J2oKJD92
  excluded_substrings:
  - Sootheze_Cold_Therapy_Elephant
- name: seen_sushi_mat
  included_substrings:
  - Sushi_Mat
  excluded_substrings: []
- name: seen_tape
  included_substrings:
  - 3M_Vinyl_Tape_Green_1_x_36_yd
  - Cole_Hardware_Antislip_Surfacing_Material_White
  - Cole_Hardware_Antislip_Surfacing_White_2_x_60
  - Shurtape_Gaffers_Tape_Silver_2_x_60_yd
  excluded_substrings: []
- name: seen_vase
  included_substrings:
  - B07JM1K8VH
  - B07B8W8FBV
  - B07HSJVP5C
  - B075HR7DM7
  - B078JJDPR2
  - B075HR7KY9
  - B07B8NVHX1
  - B07HSLG6WR
  - B075HXPFTG
  - B07B8PXTSY
  - B07JLBDT51
  - B075HR4ZDB
  excluded_substrings: []
- name: test_unseen_action_figure
  included_substrings:
  - Nintendo_Mario_Action_Figure
  - Dino_4
  - Dino_5
  - Playmates_Industrial_CoSplinter_Teenage_Mutant_Ninja_Turtle_Action_Figure
  - Playmates_nickelodeon_teenage_mutant_ninja_turtles_shredder
  - SpiderMan_Titan_Hero_12Inch_Action_Figure_5Hnn4mtkFsP
  excluded_substrings: []
- name: test_unseen_basket
  included_substrings:
  - RJ_Rabbit_Easter_Basket_Blue
  excluded_substrings: []
- name: test_unseen_book
  included_substrings:
  - B078GTTCCF
  excluded_substrings: []
- name: test_unseen_bowl
  included_substrings:
  - Cole_Hardware_Bowl_Scirocco_YellowBlue
  - B075HWDSDK
  - Sea_to_Summit_Xl_Bowl
  - Threshold_Porcelain_Serving_Bowl_Coupe_White
  - Calphalon_Kitchen_Essentials_12_Cast_Iron_Fry_Pan_Black
  excluded_substrings: []
- name: test_unseen_can
  included_substrings:
  - Don_Franciscos_Gourmet_Coffee_Medium_Decaf_100_Colombian_12_oz_340_g
  excluded_substrings: []
- name: test_unseen_can_opener
  included_substrings:
  - OXO_Soft_Works_Can_Opener_SnapLock
  excluded_substrings: []
- name: test_unseen_candle_holder
  included_substrings:
  - B075HXHKTZ
  excluded_substrings: []
- name: test_unseen_canister
  included_substrings:
  - B07MF1SFKD
  - B07M6PJ66Q
  excluded_substrings: []
- name: test_unseen_dishtowel
  included_substrings:
  - Tag_Dishtowel_18_x_26
  - Cole_Hardware_Dishtowel_Red
  - Cole_Hardware_Dishtowel_Multicolors
  - Cole_Hardware_Dishtowel_Stripe
  - Envision_Home_Dish_Drying_Mat_Red_6_x_18
  excluded_substrings: []
- name: test_unseen_hat
  included_substrings:
  - DPC_tropical_Trends_Hat
  excluded_substrings: []
- name: test_unseen_medicine_bottle
  included_substrings:
  - QAbsorb_CoQ10_53iUqjWjW3O
  - Folic_Acid
  - CoQ10_wSSVoxVppVD
  - Borage_GLA240Gamma_Tocopherol
  - Quercetin_500
  - Prostate_Optimizer
  - Theanine
  - Pet_Dophilus_powder
  - Perricone_MD_Health_Weight_Management_Supplements
  - Beta_Glucan
  excluded_substrings: []
- name: test_unseen_mouse_pad
  included_substrings:
  - B003QTD4Y6
  excluded_substrings: []
- name: test_unseen_pencil_case
  included_substrings:
  - Big_Dot_Pink_Pencil_Case
  - Olive_Kids_Robots_Pencil_Case
  - Olive_Kids_Paisley_Pencil_Case
  excluded_substrings: []
- name: test_unseen_plate
  included_substrings:
  - Threshold_Dinner_Plate_Square_Rim_White_Porcelain
  excluded_substrings: []
- name: test_unseen_scissors
  included_substrings:
  - Diamond_Visions_Scissors_Red
  excluded_substrings: []
- name: test_unseen_screwdriver
  included_substrings:
  - Craftsman_Grip_Screwdriver_Phillips_Cushion
  excluded_substrings: []
- name: test_unseen_shoe
  included_substrings:
  - TOP_TEN_HI_60KlbRbdoJA
  - Sperry_TopSider_pSUFPWQXPp3
  - Santa_Cruz_Mens_YmsMDkFf11Z
  - D_ROSE_45
  - PHEEHAN_RUN
  - PureConnect_2_Color_AnthrcteKnckoutPnkGrnGecko_Size_50
  - F10_TRX_FG_ssscuo9tGxb
  - ASICS_GELTour_Lyte_WhiteOrchidSilver
  - ASICS_GELAce_Pro_Pearl_WhitePink
  - Santa_Cruz_Mens_vnbiTDDt5xH
  - Copperhead_Snake_Tieks_Brown_Snake_Print_Ballet_Flats
  - REEF_BRAIDED_CUSHION
  - ASICS_GEL1140V_WhiteBlackSilver
  - Ravenna_4_Color_WhtOlyBluBlkShkOrngSlvRdO_Size_70
  - ASICS_GEL1140V_WhiteRoyalSilver
  - REEF_BANTU
  - Cascadia_8_Color_AquariusHibscsBearingSeaBlk_Size_50
  - PureCadence_2_Color_HiRskRedNghtlfeSlvrBlckWht_Size_70
  - ASICS_HyperRocketgirl_SP_5_WhiteMalibu_BlueBlack
  - ENFR_MID_ENFORCER
  - PureCadence_2_Color_TleBluLmePnchSlvMoodIndgWh_Size_50_EEzAfcBfHHO
  - FYW_DIVISION
  - Azure_Snake_Tieks_Leather_Snake_Print_Ballet_Flats
  - Colton_Wntr_Chukka_y4jO0I8JQFW
  - Crazy_Shadow_2_oW4Jd10HFFr
  - ASICS_GELLinksmaster_WhiteRasberryGunmetal
  - Adrenaline_GTS_13_Color_DrkDenimWhtBachlorBttnSlvr_Size_50_yfK40TNjq0V
  - PureConnect_2_Color_BlckBrllntBluNghtlfeAnthrct_Size_70
  - TROCHILUS_BOOST
  - Chelsea_BlkHeelPMP_DwxLtZNxLZZ
  - ASICS_GELLinksmaster_WhiteCoffeeSand
  - D_ROSE_ENGLEWOOD_II
  - Court_Attitude
  excluded_substrings: []
- name: test_unseen_spatula
  included_substrings:
  - OXO_Cookie_Spatula
  excluded_substrings: []
- name: test_unseen_stuffed_toy
  included_substrings:
  - Shark
  - Sootheze_Cold_Therapy_Elephant
  - Racoon
  - Squirrel
  - Ortho_Forward_Facing
  excluded_substrings:
  - Ortho_Forward_Facing_3Q6J2oKJD92
  - Ortho_Forward_Facing_CkAW6rL25xH
  - Ortho_Forward_Facing_QCaor9ImJ2G
- name: test_unseen_tape
  included_substrings:
  - 3M_Antislip_Surfacing_Light_Duty_White
  - Shurtape_Tape_Purple_CP28
  - Shurtape_30_Day_Removal_UV_Delct_15
  excluded_substrings: []
- name: test_unseen_vase
  included_substrings:
  - B07B8NZQ68
  - B078JMJC49
  - B078JGHZT3
  - B075HXJPW6
  - B078JMJC46
  - B075HWX46K
  - B075HXLWT5
  - B07JM6GHC8
  - B078JGYJTG
  - B07HSMVFMP
  - B075HWMC6S
  - B07B8VJBCL
  excluded_substrings: []
receptacle_sets:
  -
    name: "hab2"
    included_object_substrings:
      - ""
    excluded_object_substrings: []
    included_receptacle_substrings:
      - ""
    excluded_receptacle_substrings: []

scene_sampler:
  type: subset
  params:
    scene_sets:
    - any
object_samplers:
- name: train_set
  type: category_balanced
  params:
    object_sets:
    - seen_action_figure
    - seen_basket
    - seen_book
    - seen_bowl
    - seen_candle_holder
    - seen_canister
    - seen_cup
    - seen_dishtowel
    - seen_hat
    - seen_medicine_bottle
    - seen_mouse_pad
    - seen_pencil_case
    - seen_plate
    - seen_shoe
    - seen_soap_dish
    - seen_sponge
    - seen_stuffed_toy
    - seen_sushi_mat
    - seen_tape
    - seen_vase
    receptacle_sets:
    - hab2
    num_samples:
    - 20
    - 20
    orientation_sampling: up
    nav_to_min_distance: 1.5
#- name: test_set
#  type: category_balanced
#  params:
#    object_sets:
#    - test_unseen_action_figure
#    - test_unseen_basket
#    - test_unseen_book
#    - test_unseen_bowl
#    - test_unseen_can
#    - test_unseen_can_opener
#    - test_unseen_candle_holder
#    - test_unseen_canister
#    - test_unseen_dishtowel
#    - test_unseen_hat
#    - test_unseen_medicine_bottle
#    - test_unseen_mouse_pad
#    - test_unseen_pencil_case
#    - test_unseen_plate
#    - test_unseen_scissors
#    - test_unseen_screwdriver
#    - test_unseen_shoe
#    - test_unseen_spatula
#    - test_unseen_stuffed_toy
#    - test_unseen_tape
#    - test_unseen_vase
#    - seen_action_figure
#    - seen_basket
#    - seen_book
#    - seen_bowl
#    - seen_candle_holder
#    - seen_canister
#    - seen_cup
#    - seen_dishtowel
#    - seen_hat
#    - seen_medicine_bottle
#    - seen_mouse_pad
#    - seen_pencil_case
#    - seen_plate
#    - seen_shoe
#    - seen_soap_dish
#    - seen_sponge
#    - seen_stuffed_toy
#    - seen_sushi_mat
#    - seen_tape
#    - seen_vase
#    receptacle_sets:
#    - hab2
#    num_samples:
#    - 20
#    - 20
#    orientation_sampling: up
#    nav_to_min_distance: 1.5
object_target_samplers:
- name: hab2
  type: uniform
  params:
    object_samplers:
    - train_set
    #- test_set
    receptacle_sets:
    - hab2
    num_samples:
    - 1
    - 1
    orientation_sampling: up
    nav_to_min_distance: 1.5<|MERGE_RESOLUTION|>--- conflicted
+++ resolved
@@ -1,30 +1,17 @@
 ---
-<<<<<<< HEAD
 dataset_path: "data/fp_mini_receptacles/fp_mini.scene_dataset_config.json"
-=======
-dataset_path: data/test_scene_dataset/floorplanner.scene_dataset_config.json
->>>>>>> 234303ef
 additional_object_paths:
 - data/objects/ycb/configs/
 - data/objects/amazon_berkeley/configs/
 - data/objects/google_object_dataset/configs/
 scene_sets:
-<<<<<<< HEAD
   -
     name: "any"
     included_substrings:
-      - "102344049"
+      - ""
     excluded_substrings:
       - "NONE"
 
-=======
-- name: any
-  included_substrings:
-  - "102815859"
-  excluded_substrings:
-  - '105515541_173104641'
-  - 'NONE'
->>>>>>> 234303ef
 object_sets:
 - name: seen_action_figure
   included_substrings:
