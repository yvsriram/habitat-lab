--- conflicted
+++ resolved
@@ -35,11 +35,6 @@
 
     @staticmethod
     def check_config_paths_exist(config: "DictConfig") -> bool:
-<<<<<<< HEAD
-        assert os.path.exists(config.data_path.format(split=config.split)), \
-                "Episde dataset: {} does not exist".format(config.data_path.format(split=config.split))
-        assert os.path.exists(config.scenes_dir), "Scenes dataset: {} does not exist".format(config.scenes_dir)
-=======
         assert os.path.exists(
             config.data_path.format(split=config.split)
         ), "Episde dataset: {} does not exist".format(
@@ -48,7 +43,6 @@
         assert os.path.exists(
             config.scenes_dir
         ), "Scenes dataset: {} does not exist".format(config.scenes_dir)
->>>>>>> aa474741
         return True
 
     @classmethod
