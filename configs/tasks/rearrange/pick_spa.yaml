--- conflicted
+++ resolved
@@ -33,13 +33,8 @@
         TYPE: "GoalSensor"
         GOAL_FORMAT: "CARTESIAN"
         DIMENSIONALITY: 3
-<<<<<<< HEAD
-    TARGET_CUR_SENSOR:
-        TYPE: "TargetCurrentSensor"
-=======
     OBJECT_SENSOR:
         TYPE: "ObjectGoalPositionSensor"
->>>>>>> a69bcd15
         GOAL_FORMAT: "CARTESIAN"
         DIMENSIONALITY: 3
     ABS_TARGET_START_SENSOR:
