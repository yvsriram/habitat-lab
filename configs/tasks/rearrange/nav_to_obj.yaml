GYM:
<<<<<<< HEAD
    AUTO_NAME: NavToObj
    OBS_KEYS:
    - robot_head_depth
    - object_to_agent_gps_compass
    - joint
    - nav_to_skill
    CLASS_NAME: RearrangeRLEnv
=======
    AUTO_NAME: "NavToObj"
    OBS_KEYS: ["robot_head_depth", "object_to_agent_gps_compass", 'joint', 'nav_to_skill']
>>>>>>> e2cb8084
ENVIRONMENT:
    MAX_EPISODE_STEPS: 400
DATASET:
    TYPE: RearrangeDataset-v0
    SPLIT: train
    DATA_PATH: data/datasets/replica_cad/rearrange/v1/{split}/all_receptacles_10k_1k.json.gz
    SCENES_DIR: data/replica_cad/
TASK:
    TYPE: NavToObjTask-v0
    MUST_LOOK_AT_TARG: true
    FORCE_REGENERATE: false
    OBJECT_IN_HAND_SAMPLE_PROB: 0.167
    CONSTRAINT_VIOLATION_ENDS_EPISODE: false
    CONSTRAINT_VIOLATION_DROPS_OBJECT: true
    COUNT_OBJ_COLLISIONS: true
    COUNT_ROBOT_OBJ_COLLS: false
    FILTER_NAV_TO_TASKS: []
    TASK_SPEC_BASE_PATH: configs/tasks/rearrange/pddl/
    TASK_SPEC: nav_pick_nav_place
    PDDL_DOMAIN_DEF: replica_cad
    OBJ_SUCC_THRESH: 0.3
    ART_SUCC_THRESH: 0.15
    REWARD_MEASURE: nav_to_obj_reward
    SUCCESS_MEASURE: nav_to_obj_success
    SUCCESS_REWARD: 10.0
    SLACK_REWARD: 0.0
    END_ON_SUCCESS: true
    TARGET_START_POINT_GOAL_SENSOR:
        TYPE: TargetOrGoalStartPointGoalSensor
    NAV_TO_SKILL_SENSOR:
        TYPE: NavToSkillSensor
        NUM_SKILLS: 8
    JOINT_SENSOR:
        TYPE: JointSensor
        DIMENSIONALITY: 7
    SENSORS:
    - TARGET_START_POINT_GOAL_SENSOR
    - JOINT_SENSOR
    - NAV_TO_SKILL_SENSOR
    ROBOT_FORCE:
        TYPE: RobotForce
        MIN_FORCE: 20.0
    FORCE_TERMINATE:
        TYPE: ForceTerminate
        MAX_ACCUM_FORCE: -1.0
        MAX_INSTANT_FORCE: 10000.0
    ROBOT_COLLS:
        TYPE: RobotCollisions
    OBJECT_TO_GOAL_DISTANCE:
        TYPE: ObjectToGoalDistance
    ROT_DIST_TO_GOAL:
        TYPE: RotDistToGoal
    DIST_TO_GOAL:
        TYPE: DistToGoal
    BAD_CALLED_TERMINATE:
        TYPE: BadCalledTerminate
        BAD_TERM_PEN: 0.0
        DECAY_BAD_TERM: false
    NUM_STEPS:
        TYPE: NumStepsMeasure
    REARRANGE_NAV_TO_OBJ_REWARD:
        TYPE: NavToObjReward
        SHOULD_REWARD_TURN: true
        TURN_REWARD_DIST: 0.6
        ANGLE_DIST_REWARD: 1.0
        DIST_REWARD: 10.0
        CONSTRAINT_VIOLATE_PEN: 10.0
        FORCE_PEN: 0.0
        MAX_FORCE_PEN: 1.0
        FORCE_END_PEN: 5.0
    NAV_TO_POS_SUCC:
        TYPE: NavToPosSucc
        SUCCESS_DISTANCE: 0.3
    REARRANGE_NAV_TO_OBJ_SUCCESS:
        TYPE: NavToObjSuccess
        MUST_LOOK_AT_TARG: true
        SUCCESS_ANGLE_DIST: 0.3
        HEURISTIC_STOP: false
    MEASUREMENTS:
    - OBJECT_TO_GOAL_DISTANCE
    - ROBOT_FORCE
    - FORCE_TERMINATE
    - ROBOT_COLLS
    - ROT_DIST_TO_GOAL
    - DIST_TO_GOAL
    - NAV_TO_POS_SUCC
    - REARRANGE_NAV_TO_OBJ_SUCCESS
    - BAD_CALLED_TERMINATE
    - REARRANGE_NAV_TO_OBJ_REWARD
    - NUM_STEPS
    ACTIONS:
        BASE_VELOCITY:
            TYPE: BaseVelAction
            LIN_SPEED: 10.0
            ANG_SPEED: 10.0
            ALLOW_DYN_SLIDE: true
            ALLOW_BACK: true
            END_ON_STOP: true
            MIN_ABS_LIN_SPEED: 1.0
            MIN_ABS_ANG_SPEED: 1.0
    POSSIBLE_ACTIONS:
    - BASE_VELOCITY
SIMULATOR:
    ADDITIONAL_OBJECT_PATHS:
    - data/objects/ycb/configs/
    ACTION_SPACE_CONFIG: v0
    DEBUG_RENDER: false
    DEBUG_RENDER_GOAL: false
    AGENTS:
    - AGENT_0
    AGENT_0:
        HEIGHT: 1.5
        RADIUS: 0.3
        SENSORS:
        - HEAD_DEPTH_SENSOR
        ROBOT_URDF: ./data/robots/hab_fetch/robots/hab_suction.urdf
        ROBOT_TYPE: FetchSuctionRobot
        IK_ARM_URDF: ./data/robots/hab_fetch/robots/fetch_onlyarm.urdf
    HEAD_DEPTH_SENSOR:
        WIDTH: 256
        HEIGHT: 256
        MIN_DEPTH: 0.0
        MAX_DEPTH: 10.0
        NORMALIZE_DEPTH: true
    CTRL_FREQ: 120.0
    AC_FREQ_RATIO: 4
    FORWARD_STEP_SIZE: 0.25
    HOLD_THRESH: 0.2
    GRASP_IMPULSE: 10000.0
    DEFAULT_AGENT_ID: 0
    HABITAT_SIM_V0:
        ALLOW_SLIDING: false
        ENABLE_PHYSICS: true
        GPU_DEVICE_ID: 0
        GPU_GPU: false
        PHYSICS_CONFIG_FILE: ./data/default.physics_config.json
    SEED: 100
    TYPE: RearrangeSim-v0
    NEEDS_MARKERS: false
    ARM_DEPTH_SENSOR:
        WIDTH: 128
        HEIGHT: 128
        MIN_DEPTH: 0.0
        MAX_DEPTH: 10.0
        NORMALIZE_DEPTH: true
    HEAD_RGB_SENSOR:
        WIDTH: 256
        HEIGHT: 256
    ARM_RGB_SENSOR:
        HEIGHT: 128
        WIDTH: 128<|MERGE_RESOLUTION|>--- conflicted
+++ resolved
@@ -1,16 +1,10 @@
 GYM:
-<<<<<<< HEAD
     AUTO_NAME: NavToObj
     OBS_KEYS:
     - robot_head_depth
     - object_to_agent_gps_compass
     - joint
     - nav_to_skill
-    CLASS_NAME: RearrangeRLEnv
-=======
-    AUTO_NAME: "NavToObj"
-    OBS_KEYS: ["robot_head_depth", "object_to_agent_gps_compass", 'joint', 'nav_to_skill']
->>>>>>> e2cb8084
 ENVIRONMENT:
     MAX_EPISODE_STEPS: 400
 DATASET:
