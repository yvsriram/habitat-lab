--- conflicted
+++ resolved
@@ -130,12 +130,7 @@
             for k, v in observation_space.spaces.items()
             if len(v.shape) > 1
             and k != ImageGoalSensor.cls_uuid
-<<<<<<< HEAD
             and k not in ["robot_third_rgb"]
-=======
-            and "debug" not in k
-            and "third" not in k
->>>>>>> e1f1f122
         ]
         self.key_needs_rescaling = {k: None for k in self.visual_keys}
         for k, v in observation_space.spaces.items():
@@ -292,11 +287,8 @@
                 ProximitySensor.cls_uuid,
                 EpisodicCompassSensor.cls_uuid,
                 ImageGoalSensor.cls_uuid,
-<<<<<<< HEAD
                 InstanceImageGoalSensor.cls_uuid,
-=======
                 ObjectEmbeddingSensor.cls_uuid,
->>>>>>> e1f1f122
             }
             fuse_keys = [k for k in fuse_keys if k not in goal_sensor_keys]
         self._fuse_keys_1d: List[str] = [
@@ -422,7 +414,6 @@
             self.compass_embedding = nn.Linear(input_compass_dim, 32)
             rnn_input_size += 32
 
-<<<<<<< HEAD
         for uuid in [
             ImageGoalSensor.cls_uuid,
             InstanceImageGoalSensor.cls_uuid,
@@ -436,6 +427,7 @@
                     baseplanes=resnet_baseplanes,
                     ngroups=resnet_baseplanes // 2,
                     make_backbone=getattr(resnet, backbone),
+                    no_downscaling=no_downscaling,
                 )
                 setattr(self, f"{uuid}_encoder", goal_visual_encoder)
 
@@ -447,27 +439,6 @@
                     nn.ReLU(True),
                 )
                 setattr(self, f"{uuid}_fc", goal_visual_fc)
-=======
-        if ImageGoalSensor.cls_uuid in observation_space.spaces:
-            goal_observation_space = spaces.Dict(
-                {"rgb": observation_space.spaces[ImageGoalSensor.cls_uuid]}
-            )
-            self.goal_visual_encoder = ResNetEncoder(
-                goal_observation_space,
-                baseplanes=resnet_baseplanes,
-                ngroups=resnet_baseplanes // 2,
-                make_backbone=getattr(resnet, backbone),
-                no_downscaling=no_downscaling,
-            )
-
-            self.goal_visual_fc = nn.Sequential(
-                nn.Flatten(),
-                nn.Linear(
-                    np.prod(self.goal_visual_encoder.output_shape), hidden_size
-                ),
-                nn.ReLU(True),
-            )
->>>>>>> e1f1f122
 
                 rnn_input_size += hidden_size
 
