--- conflicted
+++ resolved
@@ -594,14 +594,6 @@
 
 
 def is_continuous_action_space(action_space) -> bool:
-<<<<<<< HEAD
-    return any(
-        v.__class__.__name__ == "Box"
-        or v.__class__.__name__ in ["Dict", "ActionSpace"]
-        and is_continuous_action_space(v)
-        for v in action_space.values()
-    )
-=======
     if not isinstance(action_space, spaces.Dict):
         return False
 
@@ -612,26 +604,12 @@
             return True
 
     return False
->>>>>>> 3100a296
 
 
 def get_num_actions(action_space) -> int:
     queue = [action_space]
     num_actions = 0
     while queue:
-<<<<<<< HEAD
-        action_space_ = queue.pop()
-        action_type = action_space_.__class__.__name__
-        if action_type in ["Dict", "ActionSpace"]:
-            for v in action_space_.values():
-                queue.append(v)
-        elif action_type == "Discrete":
-            num_actions += 1
-        elif action_type == "Box":
-            num_actions += action_space_.shape[0]
-        else:
-            raise RuntimeError(f"Action type {action_type} not supported!")
-=======
         v = queue.pop()
         if isinstance(v, spaces.Dict):
             for v in v.spaces.values():
@@ -640,7 +618,6 @@
             num_actions += v.shape[0]
         else:
             num_actions += 1
->>>>>>> 3100a296
 
     return num_actions
 
@@ -651,13 +628,8 @@
     """We naively assume that all actions are 1D (len(shape) == 1)"""
 
     # Assume that the action space only has one root SimulatorTaskAction
-<<<<<<< HEAD
-    root_action_name, space = list(action_space.items())[0]
-    action_name_to_lengths = {k: v.shape[0] for k, v in space.items()}
-=======
     root_action_name, space = list(action_space.spaces.items())[0]
     action_name_to_lengths = {k: v.shape[0] for k, v in space.spaces.items()}
->>>>>>> 3100a296
 
     # Determine action arguments for root_action_name
     action_args = {}
