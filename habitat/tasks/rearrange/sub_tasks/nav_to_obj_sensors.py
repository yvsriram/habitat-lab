#!/usr/bin/env python3

# Copyright (c) Facebook, Inc. and its affiliates.
# This source code is licensed under the MIT license found in the
# LICENSE file in the root directory of this source tree.

import numpy as np
from gym import spaces

import habitat_sim
from habitat.core.embodied_task import Measure
from habitat.core.registry import registry
from habitat.core.simulator import Sensor, SensorTypes
from habitat.tasks.rearrange.rearrange_sensors import (
    DoesWantTerminate,
    RearrangeReward,
)
from habitat.tasks.rearrange.utils import UsesRobotInterface, get_angle_to_pos
from habitat.tasks.utils import cartesian_to_polar

BASE_ACTION_NAME = "BASE_VELOCITY"


@registry.register_sensor
class NavGoalPointGoalSensor(UsesRobotInterface, Sensor):
    """
    GPS and compass sensor relative to the starting object position or goal
    position.
    """

    cls_uuid: str = "goal_to_agent_gps_compass"

    def __init__(self, *args, sim, task, **kwargs):
        self._task = task
        self._sim = sim
        super().__init__(*args, task=task, **kwargs)

    def _get_uuid(self, *args, **kwargs):
        return NavGoalPointGoalSensor.cls_uuid

    def _get_sensor_type(self, *args, **kwargs):
        return SensorTypes.TENSOR

    def _get_observation_space(self, *args, config, **kwargs):
        return spaces.Box(
            shape=(2,),
            low=np.finfo(np.float32).min,
            high=np.finfo(np.float32).max,
            dtype=np.float32,
        )

    def get_observation(self, task, *args, **kwargs):
        robot_T = self._sim.get_robot_data(
            self.robot_id
        ).robot.base_transformation

        dir_vector = robot_T.inverted().transform_point(task.nav_goal_pos)
        rho, phi = cartesian_to_polar(dir_vector[0], dir_vector[1])

        return np.array([rho, -phi], dtype=np.float32)


@registry.register_sensor
class OracleNavigationActionSensor(Sensor):
    cls_uuid: str = "oracle_nav_actions"

    def __init__(self, sim, config, *args, **kwargs):
        super().__init__(config=config)
        self._sim = sim

    def _get_uuid(self, *args, **kwargs):
        return OracleNavigationActionSensor.cls_uuid

    def _get_sensor_type(self, *args, **kwargs):
        return SensorTypes.TENSOR

    def _get_observation_space(self, *args, config, **kwargs):
        return spaces.Box(
            shape=(3,),
            low=np.finfo(np.float32).min,
            high=np.finfo(np.float32).max,
            dtype=np.float32,
        )

    def _path_to_point(self, point):
        agent_pos = self._sim.robot.base_pos

        path = habitat_sim.ShortestPath()
        path.requested_start = agent_pos
        path.requested_end = point
        found_path = self._sim.pathfinder.find_path(path)
        if not found_path:
            return [agent_pos, point]
        return path.points

    def get_observation(self, task, *args, **kwargs):
        path = self._path_to_point(task.nav_target_pos)
        return path[1]


<<<<<<< HEAD
=======
class GeoMeasure(Measure):
    def __init__(self, *args, sim, config, task, **kwargs):
        self._config = config
        self._sim = sim
        self._prev_dist = None
        super().__init__(*args, sim=sim, config=config, task=task, **kwargs)

    def reset_metric(self, *args, episode, task, observations, **kwargs):
        self._prev_dist = self._get_cur_geo_dist(task)
        self.update_metric(
            *args,
            episode=episode,
            task=task,
            observations=observations,
            **kwargs,
        )

    def _get_agent_pos(self):
        current_pos = self._sim.robot.base_pos
        return self._sim.safe_snap_point(current_pos)

    def _get_cur_geo_dist(self, task):
        distance_to_target = self._sim.geodesic_distance(
            self._get_agent_pos(), task.nav_target_pos
        )
        if distance_to_target == np.inf:
            distance_to_target = self._prev_dist
        if distance_to_target is None:
            distance_to_target = 30
        return distance_to_target


>>>>>>> e1f1f122
@registry.register_measure
class NavToObjReward(RearrangeReward):
    cls_uuid: str = "nav_to_obj_reward"

    @staticmethod
    def _get_uuid(*args, **kwargs):
        return NavToObjReward.cls_uuid

    def reset_metric(self, *args, episode, task, observations, **kwargs):
        task.measurements.check_measure_dependencies(
            self.uuid,
            [
                NavToObjSuccess.cls_uuid,
                DistToGoal.cls_uuid,
            ],
        )
        if self._config.SHOULD_REWARD_TURN:
            task.measurements.check_measure_dependencies(
                self.uuid,
                [
                    RotDistToGoal.cls_uuid,
                ],
            )
        self._cur_angle_dist = -1.0
        self._prev_dist = -1.0
        super().reset_metric(
            *args,
            episode=episode,
            task=task,
            observations=observations,
            **kwargs,
        )

    def update_metric(self, *args, episode, task, observations, **kwargs):
        reward = 0.0
        cur_dist = task.measurements.measures[DistToGoal.cls_uuid].get_metric()
        if self._prev_dist < 0.0:
            dist_diff = 0.0
        else:
            dist_diff = self._prev_dist - cur_dist

        reward += self._config.DIST_REWARD * dist_diff
        self._prev_dist = cur_dist

        if (
            self._config.SHOULD_REWARD_TURN
            and cur_dist < self._config.TURN_REWARD_DIST
        ):
            angle_dist = task.measurements.measures[
                RotDistToGoal.cls_uuid
            ].get_metric()

            if self._cur_angle_dist < 0:
                angle_diff = 0.0
            else:
                angle_diff = self._cur_angle_dist - angle_dist

            reward += self._config.ANGLE_DIST_REWARD * angle_diff
            self._cur_angle_dist = angle_dist

        self._metric = reward


@registry.register_measure
class DistToGoal(Measure):
    cls_uuid: str = "dist_to_goal"

    def __init__(self, *args, sim, config, task, **kwargs):
        self._config = config
        self._sim = sim
        self._prev_dist = None
        super().__init__(*args, sim=sim, config=config, task=task, **kwargs)

    def reset_metric(self, *args, episode, task, observations, **kwargs):
        self._prev_dist = self._get_cur_geo_dist(task)
        self.update_metric(
            *args,
            episode=episode,
            task=task,
            observations=observations,
            **kwargs,
        )

    def _get_cur_geo_dist(self, task):
        return np.linalg.norm(self._sim.robot.base_pos - task.nav_goal_pos)

    @staticmethod
    def _get_uuid(*args, **kwargs):
        return DistToGoal.cls_uuid

    def update_metric(self, *args, episode, task, observations, **kwargs):
        self._metric = self._get_cur_geo_dist(task)


@registry.register_measure
class RotDistToGoal(Measure):
    cls_uuid: str = "rot_dist_to_goal"

    def __init__(self, *args, sim, **kwargs):
        self._sim = sim
        super().__init__(*args, sim=sim, **kwargs)

    @staticmethod
    def _get_uuid(*args, **kwargs):
        return RotDistToGoal.cls_uuid

    def reset_metric(self, *args, **kwargs):
        self.update_metric(
            *args,
            **kwargs,
        )

    def update_metric(self, *args, episode, task, observations, **kwargs):
        targ = task.nav_goal_pos
        robot = self._sim.robot
        T = robot.base_transformation
        angle = get_angle_to_pos(T.transform_vector(targ))
        self._metric = np.abs(float(angle))


@registry.register_measure
class NavToPosSucc(Measure):
    cls_uuid: str = "nav_to_pos_success"

    @staticmethod
    def _get_uuid(*args, **kwargs):
        return NavToPosSucc.cls_uuid

    def __init__(self, *args, config, **kwargs):
        self._config = config
        super().__init__(*args, config=config, **kwargs)

    def reset_metric(self, *args, task, **kwargs):
        task.measurements.check_measure_dependencies(
            self.uuid,
            [DistToGoal.cls_uuid],
        )
        self.update_metric(*args, task=task, **kwargs)

    def update_metric(self, *args, episode, task, observations, **kwargs):
        dist = task.measurements.measures[DistToGoal.cls_uuid].get_metric()
        self._metric = dist < self._config.SUCCESS_DISTANCE


@registry.register_measure
class NavToObjSuccess(Measure):
    cls_uuid: str = "nav_to_obj_success"

    @staticmethod
    def _get_uuid(*args, **kwargs):
        return NavToObjSuccess.cls_uuid

    def reset_metric(self, *args, task, **kwargs):
        # Get the end_on_stop property from the action
        task.measurements.check_measure_dependencies(
            self.uuid,
            [NavToPosSucc.cls_uuid],
        )
<<<<<<< HEAD
        self.update_metric(*args, task=task, **kwargs)
=======
        if self._config.MUST_LOOK_AT_TARG:
            task.measurements.check_measure_dependencies(
                self.uuid,
                [RotDistToGoal.cls_uuid],
            )
        self._end_on_stop = task.actions[BASE_ACTION_NAME].end_on_stop
>>>>>>> e1f1f122

    def __init__(self, *args, config, **kwargs):
        self._config = config
        super().__init__(*args, config=config, **kwargs)

    def update_metric(self, *args, episode, task, observations, **kwargs):

        nav_pos_succ = task.measurements.measures[
            NavToPosSucc.cls_uuid
        ].get_metric()

        called_stop = task.measurements.measures[
            DoesWantTerminate.cls_uuid
        ].get_metric()

        if self._config.MUST_LOOK_AT_TARG:
            angle_dist = task.measurements.measures[
                RotDistToGoal.cls_uuid
            ].get_metric()

            self._metric = (
                nav_pos_succ and angle_dist < self._config.SUCCESS_ANGLE_DIST
            )
        else:
            self._metric = nav_pos_succ

        if self._config.MUST_CALL_STOP:
            if called_stop:
                task.should_end = True
            else:
                self._metric = False<|MERGE_RESOLUTION|>--- conflicted
+++ resolved
@@ -98,41 +98,6 @@
         return path[1]
 
 
-<<<<<<< HEAD
-=======
-class GeoMeasure(Measure):
-    def __init__(self, *args, sim, config, task, **kwargs):
-        self._config = config
-        self._sim = sim
-        self._prev_dist = None
-        super().__init__(*args, sim=sim, config=config, task=task, **kwargs)
-
-    def reset_metric(self, *args, episode, task, observations, **kwargs):
-        self._prev_dist = self._get_cur_geo_dist(task)
-        self.update_metric(
-            *args,
-            episode=episode,
-            task=task,
-            observations=observations,
-            **kwargs,
-        )
-
-    def _get_agent_pos(self):
-        current_pos = self._sim.robot.base_pos
-        return self._sim.safe_snap_point(current_pos)
-
-    def _get_cur_geo_dist(self, task):
-        distance_to_target = self._sim.geodesic_distance(
-            self._get_agent_pos(), task.nav_target_pos
-        )
-        if distance_to_target == np.inf:
-            distance_to_target = self._prev_dist
-        if distance_to_target is None:
-            distance_to_target = 30
-        return distance_to_target
-
-
->>>>>>> e1f1f122
 @registry.register_measure
 class NavToObjReward(RearrangeReward):
     cls_uuid: str = "nav_to_obj_reward"
@@ -291,16 +256,12 @@
             self.uuid,
             [NavToPosSucc.cls_uuid],
         )
-<<<<<<< HEAD
-        self.update_metric(*args, task=task, **kwargs)
-=======
         if self._config.MUST_LOOK_AT_TARG:
             task.measurements.check_measure_dependencies(
                 self.uuid,
                 [RotDistToGoal.cls_uuid],
             )
-        self._end_on_stop = task.actions[BASE_ACTION_NAME].end_on_stop
->>>>>>> e1f1f122
+        self.update_metric(*args, task=task, **kwargs)
 
     def __init__(self, *args, config, **kwargs):
         self._config = config
